--- conflicted
+++ resolved
@@ -119,12 +119,7 @@
         serializeMembers.forEach((member) -> {
             Shape target = model.expectShape(member.getTarget());
             String dataName = "'" + member.getMemberName() + "'";
-<<<<<<< HEAD
-            String symbolName = ":" + symbolProvider.toMemberName(member);
-            String inputGetter = input + "[" + symbolName + "]";
-=======
-            String inputGetter = "input." + symbolProvider.toMemberName(member);
->>>>>>> bd125e22
+            String inputGetter = input+ "." + symbolProvider.toMemberName(member);
             target.accept(new MemberSerializer(member, dataName, inputGetter, true));
         });
     }
