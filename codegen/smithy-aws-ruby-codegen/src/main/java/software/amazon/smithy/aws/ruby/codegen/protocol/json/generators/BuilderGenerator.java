--- conflicted
+++ resolved
@@ -61,11 +61,7 @@
             Shape target = model.expectShape(member.getTarget());
             String dataName = "'" + member.getMemberName() + "'";
             String dataSetter = "data[" + dataName + "] = ";
-<<<<<<< HEAD
-            String inputGetter = input + "[" + symbolName + "]";
-=======
-            String inputGetter = "input." + symbolProvider.toMemberName(member);
->>>>>>> bd125e22
+            String inputGetter = input + "." + symbolProvider.toMemberName(member);
             target.accept(new MemberSerializer(member, dataSetter, inputGetter, true));
         });
     }
