/*
 * Copyright Amazon.com, Inc. or its affiliates. All Rights Reserved.
 *
 * Licensed under the Apache License, Version 2.0 (the "License").
 * You may not use this file except in compliance with the License.
 * A copy of the License is located at
 *
 *  http://aws.amazon.com/apache2.0
 *
 * or in the "license" file accompanying this file. This file is distributed
 * on an "AS IS" BASIS, WITHOUT WARRANTIES OR CONDITIONS OF ANY KIND, either
 * express or implied. See the License for the specific language governing
 * permissions and limitations under the License.
 */

package software.amazon.smithy.aws.ruby.codegen.protocol.restxml.generators;

import java.util.Optional;
import java.util.stream.Stream;
import software.amazon.smithy.model.shapes.BlobShape;
import software.amazon.smithy.model.shapes.DocumentShape;
import software.amazon.smithy.model.shapes.DoubleShape;
import software.amazon.smithy.model.shapes.FloatShape;
import software.amazon.smithy.model.shapes.ListShape;
import software.amazon.smithy.model.shapes.MapShape;
import software.amazon.smithy.model.shapes.MemberShape;
import software.amazon.smithy.model.shapes.OperationShape;
import software.amazon.smithy.model.shapes.Shape;
import software.amazon.smithy.model.shapes.ShapeVisitor;
import software.amazon.smithy.model.shapes.StringShape;
import software.amazon.smithy.model.shapes.StructureShape;
import software.amazon.smithy.model.shapes.TimestampShape;
import software.amazon.smithy.model.shapes.UnionShape;
import software.amazon.smithy.model.traits.HttpHeaderTrait;
import software.amazon.smithy.model.traits.HttpLabelTrait;
import software.amazon.smithy.model.traits.HttpPrefixHeadersTrait;
import software.amazon.smithy.model.traits.HttpQueryParamsTrait;
import software.amazon.smithy.model.traits.HttpQueryTrait;
import software.amazon.smithy.model.traits.MediaTypeTrait;
import software.amazon.smithy.model.traits.SparseTrait;
import software.amazon.smithy.model.traits.StreamingTrait;
import software.amazon.smithy.model.traits.TimestampFormatTrait;
import software.amazon.smithy.model.traits.XmlAttributeTrait;
import software.amazon.smithy.model.traits.XmlFlattenedTrait;
import software.amazon.smithy.model.traits.XmlNameTrait;
import software.amazon.smithy.model.traits.XmlNamespaceTrait;
import software.amazon.smithy.model.traits.synthetic.OriginalShapeIdTrait;
import software.amazon.smithy.ruby.codegen.GenerationContext;
import software.amazon.smithy.ruby.codegen.Hearth;
import software.amazon.smithy.ruby.codegen.RubyCodeWriter;
import software.amazon.smithy.ruby.codegen.RubyImportContainer;
import software.amazon.smithy.ruby.codegen.generators.RestBuilderGeneratorBase;
import software.amazon.smithy.ruby.codegen.traits.NoSerializeTrait;
import software.amazon.smithy.ruby.codegen.util.Streaming;
import software.amazon.smithy.ruby.codegen.util.TimestampFormat;

public class BuilderGenerator extends RestBuilderGeneratorBase {

    public BuilderGenerator(GenerationContext context) {
        super(context);
    }

    private void renderMemberBuilders(Shape s) {
        renderMemberBuilders(s, "input");
    }

    private void renderMemberBuilders(Shape s, String input) {
        //remove members w/ http traits or marked NoSerialize
        Stream<MemberShape> serializeMembers = s.members().stream()
                .filter((m) -> !m.hasTrait(HttpLabelTrait.class) && !m.hasTrait(HttpQueryTrait.class)
                        && !m.hasTrait(HttpHeaderTrait.class) && !m.hasTrait(HttpPrefixHeadersTrait.class)
                        && !m.hasTrait(HttpQueryParamsTrait.class) && !m.hasTrait(EventHeaderTrait.class))
                .filter(NoSerializeTrait.excludeNoSerializeMembers())
                .filter((m) -> !StreamingTrait.isEventStream(model, m));

        serializeMembers.forEach((member) -> {
            Shape target = model.expectShape(member.getTarget());
<<<<<<< HEAD
            String symbolName = ":" + symbolProvider.toMemberName(member);
            String inputGetter = input + "[" + symbolName + "]";
=======
            String inputGetter = "input." + symbolProvider.toMemberName(member);
>>>>>>> bd125e22

            if (member.hasTrait(XmlAttributeTrait.class)) {
                String attributeName = member.getMemberName();
                if (member.hasTrait(XmlNameTrait.class)) {
                    attributeName = member.expectTrait(XmlNameTrait.class).getValue();
                }
                target.accept(new AttributeMemberSerializer(member, inputGetter, true, attributeName));
            } else {
                String nodeName = "'" + member.getMemberName() + "'";
                if (member.hasTrait(XmlNameTrait.class)) {
                    nodeName = "'" + member.expectTrait(XmlNameTrait.class).getValue() + "'";
                }
                target.accept(new MemberSerializer(member, nodeName, inputGetter, true));
            }
        });
    }

    @Override
    protected void renderPayloadBodyBuilder(OperationShape operation, Shape inputShape, MemberShape payloadMember,
                                            Shape target) {
        String inputGetter = "input." + symbolProvider.toMemberName(payloadMember);
        if (target.hasTrait(StreamingTrait.class)) {
            renderStreamingBodyBuilder(inputShape);
        } else {
            target.accept(new PayloadMemberSerializer(payloadMember, inputGetter));
        }
    }

    @Override
    protected void renderBodyBuilder(OperationShape operation, Shape inputShape) {
        String nodeName = symbolProvider.toSymbol(inputShape).getName();
        if (inputShape.hasTrait(XmlNameTrait.class)) {
            nodeName = inputShape.getTrait(XmlNameTrait.class).get().getValue();
        } else if (inputShape.hasTrait(OriginalShapeIdTrait.class)) {
            nodeName = inputShape.getTrait(OriginalShapeIdTrait.class).get().getOriginalId().getName();
        }

        writer
                .write("")
                .write("http_req.headers['Content-Type'] = 'application/xml'")
                .write("xml = $T.new('$L')", Hearth.XML_NODE, nodeName)
                .call(() -> {
                    XmlNamespaceTrait xmlnsTrait = context.service()
                            .getTrait(XmlNamespaceTrait.class)
                            .orElse(inputShape.getTrait(XmlNamespaceTrait.class)
                                    .orElse(null));
                    if (xmlnsTrait != null) {
                        writeXmlNamespace(xmlnsTrait, "xml");
                    }
                    renderMemberBuilders(inputShape);
                })
                .write("http_req.body = $T.new(xml.to_str) if xml", RubyImportContainer.STRING_IO);
    }

    @Override
    protected void renderEventStreamContentType(OperationShape operation, Shape inputShape) {
        writer
                .write("http_req.headers['Content-Type'] = 'application/vnd.amazon.eventstream'")
                .call(() -> {
                    if (Streaming.isEventStreaming(model, model.expectShape(operation.getOutputShape()))) {
                        writer.write("http_req.headers['Accept'] = 'application/vnd.amazon.eventstream'");
                    }
                });
    }

    @Override
    protected void renderEventPayloadStructureBuilder(StructureShape event) {
        String nodeName = symbolProvider.toSymbol(event).getName();
        if (event.hasTrait(XmlNameTrait.class)) {
            nodeName = event.getTrait(XmlNameTrait.class).get().getValue();
        }

        writer
                .write("message.headers[':content-type'] = "
                        + "Hearth::EventStream::HeaderValue.new(value: 'application/xml', type: 'string')")
                .write("xml = $T.new('$L')", Hearth.XML_NODE, nodeName)
                .call(() -> renderMemberBuilders(event, "payload_input"))
                .write("message.payload = $T.new(xml.to_str) if xml", RubyImportContainer.STRING_IO);
    }

    @Override
    protected void renderStructureBuildMethod(StructureShape shape) {
        writer
                .openBlock("def self.build(node_name, input)")
                .write("xml = $T.new(node_name)", Hearth.XML_NODE)
                .call(() -> renderMemberBuilders(shape))
                .write("xml")
                .closeBlock("end");
    }

    @Override
    protected void renderListBuildMethod(ListShape shape) {
        writer
                .openBlock("def self.build(node_name, input)")
                .write("xml = []")
                .openBlock("input.each do |element|")
                .call(() -> {
                    Shape memberTarget = model.expectShape(shape.getMember().getTarget());
                    memberTarget.accept(new MemberSerializer(shape.getMember(), "node_name", "element",
                            !shape.hasTrait(SparseTrait.class)));
                })
                .closeBlock("end")
                .write("xml")
                .closeBlock("end");
    }

    @Override
    protected void renderUnionBuildMethod(UnionShape shape) {
        writer
                .openBlock("def self.build(node_name, input)")
                .write("xml = $T.new(node_name)", Hearth.XML_NODE)
                .write("case input");

        shape.members().forEach((member) -> {
            writer
                    .write("when $T", context.symbolProvider().toSymbol(member))
                    .indent();
            renderUnionMemberBuilder(shape, member);
            writer.dedent();
        });
        writer.openBlock("else")
                .write("raise ArgumentError,\n\"Expected input to be one of the subclasses of $T\"",
                        context.symbolProvider().toSymbol(shape))
                .closeBlock("end")
                .write("")
                .write("xml")
                .closeBlock("end");
    }

    private void renderUnionMemberBuilder(UnionShape shape, MemberShape member) {
        Shape target = model.expectShape(member.getTarget());
        String nodeName = "'" + member.getMemberName() + "'";
        if (member.hasTrait(XmlNameTrait.class)) {
            nodeName = "'" + member.expectTrait(XmlNameTrait.class).getValue() + "'";
        }
        target.accept(new MemberSerializer(member, nodeName, "input.__getobj__", false));
    }

    @Override
    protected void renderMapBuildMethod(MapShape shape) {
        writer
                .openBlock("def self.build(node_name, input)")
                .write("nodes = []")
                .openBlock("input.each do |key, value|")
                .call(() -> {
                    writer.write("xml = $T.new(node_name)", Hearth.XML_NODE);
                    Shape keyTarget = model.expectShape(shape.getKey().getTarget());
                    String keyName = "key";
                    if (shape.getKey().hasTrait(XmlNameTrait.class)) {
                        keyName = shape.getKey().getTrait(XmlNameTrait.class).get().getValue();
                    }
                    keyTarget.accept(new MemberSerializer(shape.getKey(), "'" + keyName + "'", "key",
                            !shape.hasTrait(SparseTrait.class)));

                    Shape valueTarget = model.expectShape(shape.getValue().getTarget());
                    String valueName = "value";
                    if (shape.getValue().hasTrait(XmlNameTrait.class)) {
                        valueName = shape.getValue().getTrait(XmlNameTrait.class).get().getValue();
                    }
                    valueTarget.accept(new MemberSerializer(shape.getValue(), "'" + valueName + "'", "value",
                            !shape.hasTrait(SparseTrait.class)));

                    writer.write("nodes << xml");
                })
                .closeBlock("end")
                .write("nodes")
                .closeBlock("end");
    }

    private void writeXmlNamespace(XmlNamespaceTrait xmlnsTrait, String dataSetter) {
        Optional<String> prefix = xmlnsTrait.getPrefix();
        String uri = xmlnsTrait.getUri();
        String xmlns = "xmlns";
        if (prefix.isPresent()) {
            xmlns += ":" + prefix.get();
        }
        writer.write("$L.attributes['$L'] = '$L'", dataSetter, xmlns, uri);
    }

    private class MemberSerializer extends ShapeVisitor.Default<Void> {

        private final String inputGetter;
        private final String nodeName;
        private final MemberShape memberShape;
        private final boolean checkRequired;

        MemberSerializer(MemberShape memberShape,
                         String nodeName, String inputGetter, boolean checkRequired) {
            this.inputGetter = inputGetter;
            this.nodeName = nodeName;
            this.memberShape = memberShape;
            this.checkRequired = checkRequired;
        }

        private String checkRequired() {
            if (this.checkRequired) {
                return " unless " + inputGetter + ".nil?";
            } else {
                return "";
            }
        }

        private String xmlnsAttribute() {
            if (memberShape.hasTrait(XmlNamespaceTrait.class)) {
                XmlNamespaceTrait xmlns = memberShape.expectTrait(XmlNamespaceTrait.class);
                return writer.format(
                        ", attributes: { 'xmlns$L' => '$L' }",
                        xmlns.getPrefix().isPresent() ? ":" + xmlns.getPrefix().get() : "",
                        xmlns.getUri()
                );
            } else {
                return "";
            }
        }

        @Override
        protected Void getDefault(Shape shape) {
            writer.write("xml << $T.new($L, $L.to_s$L)$L",
                    Hearth.XML_NODE, nodeName, inputGetter, xmlnsAttribute(), checkRequired());
            return null;
        }

        private void rubyFloat() {
            writer.write("xml << $T.new($L, $T.serialize($L).to_s$L)$L",
                    Hearth.XML_NODE, nodeName, Hearth.NUMBER_HELPER, inputGetter, xmlnsAttribute(), checkRequired());
        }

        @Override
        public Void doubleShape(DoubleShape shape) {
            rubyFloat();
            return null;
        }

        @Override
        public Void floatShape(FloatShape shape) {
            rubyFloat();
            return null;
        }

        @Override
        public Void blobShape(BlobShape shape) {
            writer.write("xml << $T.new($L, $T::strict_encode64($L).strip$L)$L",
                    Hearth.XML_NODE, nodeName, RubyImportContainer.BASE64,
                    inputGetter, xmlnsAttribute(), checkRequired());
            return null;
        }

        @Override
        public Void timestampShape(TimestampShape shape) {
            writer.write("xml << $T.new($L, $L$L)$L",
                    Hearth.XML_NODE,
                    nodeName,
                    TimestampFormat.serializeTimestamp(
                            shape, memberShape, inputGetter, TimestampFormatTrait.Format.DATE_TIME, true),
                    xmlnsAttribute(),
                    checkRequired());
            return null;
        }

        /**
         * For complex shapes, simply delegate to their builder.
         */
        private void defaultComplexSerializer(Shape shape) {
            if (memberShape.hasTrait(XmlNamespaceTrait.class)) {
                XmlNamespaceTrait xmlns = memberShape.expectTrait(XmlNamespaceTrait.class);
                writer
                        .openBlock("unless $L.nil?", inputGetter)
                        .write("nodes = $1L.build($2L, $3L)",
                                symbolProvider.toSymbol(shape).getName(),
                                nodeName,
                                inputGetter)
                        .write("nodes.each { |n| n.attributes['xmlns$1L'] = '$2L' }",
                                xmlns.getPrefix().isPresent() ? ":" + xmlns.getPrefix().get() : "",
                                xmlns.getUri())
                        .write("xml << nodes")
                        .closeBlock("end");
            } else {
                writer.write("xml << $1L.build($2L, $3L) unless $3L.nil?",
                        symbolProvider.toSymbol(shape).getName(), nodeName, inputGetter);
            }
        }

        @Override
        public Void listShape(ListShape shape) {
            if (memberShape.hasTrait(XmlFlattenedTrait.class) || shape.hasTrait(XmlFlattenedTrait.class)) {
                defaultComplexSerializer(shape);
            } else {
                String memberName = "member";
                if (shape.getMember().hasTrait(XmlNameTrait.class)) {
                    memberName = shape.getMember().getTrait(XmlNameTrait.class).get().getValue();
                }
                writer.write("xml << $6T.new($2L, $1L.build('$4L', $3L)$5L) unless $3L.nil?",
                        symbolProvider.toSymbol(shape).getName(), nodeName,
                        inputGetter, memberName, xmlnsAttribute(), Hearth.XML_NODE);
            }
            return null;
        }

        @Override
        public Void mapShape(MapShape shape) {
            if (memberShape.hasTrait(XmlFlattenedTrait.class) || shape.hasTrait(XmlFlattenedTrait.class)) {
                defaultComplexSerializer(shape);
            } else {
                writer.write("xml << $5T.new($2L, $1L.build('entry', $3L)$4L) unless $3L.nil?",
                        symbolProvider.toSymbol(shape).getName(), nodeName,
                        inputGetter, xmlnsAttribute(), Hearth.XML_NODE);
            }

            return null;
        }

        @Override
        public Void structureShape(StructureShape shape) {
            defaultComplexSerializer(shape);
            return null;
        }

        @Override
        public Void unionShape(UnionShape shape) {
            defaultComplexSerializer(shape);
            return null;
        }
    }

    private class AttributeMemberSerializer extends ShapeVisitor.Default<Void> {

        private final String inputGetter;
        private final MemberShape memberShape;
        private final boolean checkRequired;
        private final String attributeName;

        AttributeMemberSerializer(MemberShape memberShape, String inputGetter, boolean checkRequired,
                                  String attributeName) {
            this.inputGetter = inputGetter;
            this.memberShape = memberShape;
            this.checkRequired = checkRequired;
            this.attributeName = attributeName;
        }

        private String checkRequired() {
            if (this.checkRequired) {
                return " unless " + inputGetter + ".nil?";
            } else {
                return "";
            }
        }

        @Override
        protected Void getDefault(Shape shape) {
            writer.write("xml.attributes['$L'] = $L$L", attributeName, inputGetter, checkRequired());
            return null;
        }

        private void rubyFloat() {
            writer.write("xml.attributes['$L'] = $T.serialize($L).to_s$L",
                    attributeName, Hearth.NUMBER_HELPER, inputGetter, checkRequired());
        }

        @Override
        public Void doubleShape(DoubleShape shape) {
            rubyFloat();
            return null;
        }

        @Override
        public Void floatShape(FloatShape shape) {
            rubyFloat();
            return null;
        }

        @Override
        public Void timestampShape(TimestampShape shape) {
            writer.write("xml.attributes['$L'] = $L$L",
                    attributeName,
                    TimestampFormat.serializeTimestamp(
                            shape, memberShape, inputGetter, TimestampFormatTrait.Format.EPOCH_SECONDS, true),
                    checkRequired());
            return null;
        }

        @Override
        public Void listShape(ListShape shape) {
            return null;
        }

        @Override
        public Void mapShape(MapShape shape) {
            return null;
        }

        @Override
        public Void structureShape(StructureShape shape) {
            return null;
        }

        @Override
        public Void unionShape(UnionShape shape) {
            return null;
        }
    }

    private class PayloadMemberSerializer extends ShapeVisitor.Default<Void> {

        private final MemberShape memberShape;
        private final String inputGetter;

        PayloadMemberSerializer(MemberShape memberShape, String inputGetter) {
            this.memberShape = memberShape;
            this.inputGetter = inputGetter;
        }

        @Override
        protected Void getDefault(Shape shape) {
            return null;
        }

        @Override
        public Void stringShape(StringShape shape) {
            writer
                    .write("http_req.headers['Content-Type'] = 'text/plain'")
                    .write("http_req.body = $T.new($L || '')", RubyImportContainer.STRING_IO, inputGetter);
            return null;
        }

        @Override
        public Void blobShape(BlobShape shape) {
            Optional<MediaTypeTrait> mediaTypeTrait = shape.getTrait(MediaTypeTrait.class);
            String mediaType = "application/octet-stream";
            if (mediaTypeTrait.isPresent()) {
                mediaType = mediaTypeTrait.get().getValue();
            }

            writer
                    .write("http_req.headers['Content-Type'] = '$L'", mediaType)
                    .write("http_req.body = $T.new($L || '')", RubyImportContainer.STRING_IO, inputGetter);
            return null;
        }

        @Override
        public Void documentShape(DocumentShape shape) {
            // Not supported in xml
            return null;
        }

        @Override
        public Void listShape(ListShape shape) {
            defaultComplexSerializer(shape);
            return null;
        }

        @Override
        public Void mapShape(MapShape shape) {
            defaultComplexSerializer(shape);
            return null;
        }

        @Override
        public Void structureShape(StructureShape shape) {
            defaultComplexSerializer(shape);
            return null;
        }

        @Override
        public Void unionShape(UnionShape shape) {
            defaultComplexSerializer(shape);
            return null;
        }

        private void defaultComplexSerializer(Shape shape) {
            String nodeName = "'" + symbolProvider.toSymbol(shape).getName() + "'";
            if (memberShape.hasTrait(XmlNameTrait.class)) {
                nodeName = "'" + memberShape.expectTrait(XmlNameTrait.class).getValue() + "'";
            } else if (shape.hasTrait(XmlNameTrait.class)) {
                nodeName = "'" + shape.expectTrait(XmlNameTrait.class).getValue() + "'";
            }
            writer
                    .write("http_req.headers['Content-Type'] = 'application/xml'")
                    .write("xml = Builders::$1L.build($2L, $3L) unless $3L.nil?",
                            symbolProvider.toSymbol(shape).getName(),
                            nodeName, inputGetter)
                    .call(() -> {
                        if (shape.hasTrait(XmlNamespaceTrait.class)) {
                            writeXmlNamespace(
                                    shape.expectTrait(XmlNamespaceTrait.class),
                                    "xml");
                        }
                    })
                    .write("http_req.body = $T.new(xml.to_str) if xml", RubyImportContainer.STRING_IO);
        }

    }

}

<|MERGE_RESOLUTION|>--- conflicted
+++ resolved
@@ -31,6 +31,7 @@
 import software.amazon.smithy.model.shapes.StructureShape;
 import software.amazon.smithy.model.shapes.TimestampShape;
 import software.amazon.smithy.model.shapes.UnionShape;
+import software.amazon.smithy.model.traits.EventHeaderTrait;
 import software.amazon.smithy.model.traits.HttpHeaderTrait;
 import software.amazon.smithy.model.traits.HttpLabelTrait;
 import software.amazon.smithy.model.traits.HttpPrefixHeadersTrait;
@@ -75,12 +76,7 @@
 
         serializeMembers.forEach((member) -> {
             Shape target = model.expectShape(member.getTarget());
-<<<<<<< HEAD
-            String symbolName = ":" + symbolProvider.toMemberName(member);
-            String inputGetter = input + "[" + symbolName + "]";
-=======
-            String inputGetter = "input." + symbolProvider.toMemberName(member);
->>>>>>> bd125e22
+            String inputGetter = input + "." + symbolProvider.toMemberName(member);
 
             if (member.hasTrait(XmlAttributeTrait.class)) {
                 String attributeName = member.getMemberName();
