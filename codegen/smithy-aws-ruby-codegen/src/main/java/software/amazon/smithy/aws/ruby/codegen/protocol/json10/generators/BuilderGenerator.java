--- conflicted
+++ resolved
@@ -16,11 +16,6 @@
 package software.amazon.smithy.aws.ruby.codegen.protocol.json10.generators;
 
 import java.util.stream.Stream;
-<<<<<<< HEAD
-import software.amazon.smithy.codegen.core.Symbol;
-import software.amazon.smithy.model.shapes.*;
-import software.amazon.smithy.model.traits.EventHeaderTrait;
-=======
 import software.amazon.smithy.model.shapes.BlobShape;
 import software.amazon.smithy.model.shapes.DoubleShape;
 import software.amazon.smithy.model.shapes.FloatShape;
@@ -33,7 +28,7 @@
 import software.amazon.smithy.model.shapes.StructureShape;
 import software.amazon.smithy.model.shapes.TimestampShape;
 import software.amazon.smithy.model.shapes.UnionShape;
->>>>>>> bd125e22
+import software.amazon.smithy.model.traits.EventHeaderTrait;
 import software.amazon.smithy.model.traits.SparseTrait;
 import software.amazon.smithy.model.traits.StreamingTrait;
 import software.amazon.smithy.model.traits.TimestampFormatTrait;
@@ -65,11 +60,7 @@
             Shape target = model.expectShape(member.getTarget());
             String dataName = "'" + member.getMemberName() + "'";
             String dataSetter = "data[" + dataName + "] = ";
-<<<<<<< HEAD
-            String inputGetter = input + "[" + symbolName + "]";
-=======
-            String inputGetter = "input." + symbolProvider.toMemberName(member);
->>>>>>> bd125e22
+            String inputGetter = input +  "." + symbolProvider.toMemberName(member);
             target.accept(new MemberSerializer(member, dataSetter, inputGetter, true));
         });
     }
