# frozen_string_literal: true

# WARNING ABOUT GENERATED CODE
#
# This file was code generated using smithy-ruby.
# https://github.com/awslabs/smithy-ruby
#
# WARNING ABOUT GENERATED CODE

require 'base64'

module AWS::Sts
  module Builders

    # Operation Builder for AssumeRole
    class AssumeRole
<<<<<<< HEAD
      def self.build(http_req, input:)
        http_req.http_method = 'POST'
        http_req.append_path('/')
        http_req.headers['Content-Type'] = 'application/x-www-form-urlencoded'
        query = {}
        context = ''
        query['Action'] = 'AssumeRole'
        query['Version'] = '2011-06-15'
        query[context + 'RoleArn'] = input[:role_arn] unless input[:role_arn].nil?
        query[context + 'RoleSessionName'] = input[:role_session_name] unless input[:role_session_name].nil?
        Builders::PolicyDescriptorListType.build(input[:policy_arns], query, context: context + 'PolicyArns' + '.member') unless input[:policy_arns].nil?
        query[context + 'Policy'] = input[:policy] unless input[:policy].nil?
        query[context + 'DurationSeconds'] = input[:duration_seconds] unless input[:duration_seconds].nil?
        Builders::TagListType.build(input[:tags], query, context: context + 'Tags' + '.member') unless input[:tags].nil?
        Builders::TagKeyListType.build(input[:transitive_tag_keys], query, context: context + 'TransitiveTagKeys' + '.member') unless input[:transitive_tag_keys].nil?
        query[context + 'ExternalId'] = input[:external_id] unless input[:external_id].nil?
        query[context + 'SerialNumber'] = input[:serial_number] unless input[:serial_number].nil?
        query[context + 'TokenCode'] = input[:token_code] unless input[:token_code].nil?
        query[context + 'SourceIdentity'] = input[:source_identity] unless input[:source_identity].nil?
        params = query.map { |k, v| "#{k}=#{v}" }.join("&")
        http_req.body = StringIO.new(params)
      end
=======
>>>>>>> 0540d953
    end

    # List Builder for tagKeyListType
    class TagKeyListType
      def self.build(input, query, context: '')
        input.each_with_index do |element, index|
          query[context + ".#{index+1}"] = element unless element.nil?
        end
      end
    end

    # List Builder for tagListType
    class TagListType
      def self.build(input, query, context: '')
        input.each_with_index do |element, index|
          Builders::Tag.build(element, query, context: context + ".#{index+1}" + '.') unless element.nil?
        end
      end
    end

    # Structure Builder for Tag
    class Tag
      def self.build(input, query, context: nil)
        query[context + 'Key'] = input[:key] unless input[:key].nil?
        query[context + 'Value'] = input[:value] unless input[:value].nil?
      end
    end

    # List Builder for policyDescriptorListType
    class PolicyDescriptorListType
      def self.build(input, query, context: '')
        input.each_with_index do |element, index|
          Builders::PolicyDescriptorType.build(element, query, context: context + ".#{index+1}" + '.') unless element.nil?
        end
      end
    end

    # Structure Builder for PolicyDescriptorType
    class PolicyDescriptorType
      def self.build(input, query, context: nil)
        query[context + 'arn'] = input[:arn] unless input[:arn].nil?
      end
    end

    # Operation Builder for AssumeRoleWithSAML
    class AssumeRoleWithSAML
<<<<<<< HEAD
      def self.build(http_req, input:)
        http_req.http_method = 'POST'
        http_req.append_path('/')
        http_req.headers['Content-Type'] = 'application/x-www-form-urlencoded'
        query = {}
        context = ''
        query['Action'] = 'AssumeRoleWithSAML'
        query['Version'] = '2011-06-15'
        query[context + 'RoleArn'] = input[:role_arn] unless input[:role_arn].nil?
        query[context + 'PrincipalArn'] = input[:principal_arn] unless input[:principal_arn].nil?
        query[context + 'SAMLAssertion'] = input[:saml_assertion] unless input[:saml_assertion].nil?
        Builders::PolicyDescriptorListType.build(input[:policy_arns], query, context: context + 'PolicyArns' + '.member') unless input[:policy_arns].nil?
        query[context + 'Policy'] = input[:policy] unless input[:policy].nil?
        query[context + 'DurationSeconds'] = input[:duration_seconds] unless input[:duration_seconds].nil?
        params = query.map { |k, v| "#{k}=#{v}" }.join("&")
        http_req.body = StringIO.new(params)
      end
=======
>>>>>>> 0540d953
    end

    # Operation Builder for AssumeRoleWithWebIdentity
    class AssumeRoleWithWebIdentity
<<<<<<< HEAD
      def self.build(http_req, input:)
        http_req.http_method = 'POST'
        http_req.append_path('/')
        http_req.headers['Content-Type'] = 'application/x-www-form-urlencoded'
        query = {}
        context = ''
        query['Action'] = 'AssumeRoleWithWebIdentity'
        query['Version'] = '2011-06-15'
        query[context + 'RoleArn'] = input[:role_arn] unless input[:role_arn].nil?
        query[context + 'RoleSessionName'] = input[:role_session_name] unless input[:role_session_name].nil?
        query[context + 'WebIdentityToken'] = input[:web_identity_token] unless input[:web_identity_token].nil?
        query[context + 'ProviderId'] = input[:provider_id] unless input[:provider_id].nil?
        Builders::PolicyDescriptorListType.build(input[:policy_arns], query, context: context + 'PolicyArns' + '.member') unless input[:policy_arns].nil?
        query[context + 'Policy'] = input[:policy] unless input[:policy].nil?
        query[context + 'DurationSeconds'] = input[:duration_seconds] unless input[:duration_seconds].nil?
        params = query.map { |k, v| "#{k}=#{v}" }.join("&")
        http_req.body = StringIO.new(params)
      end
=======
>>>>>>> 0540d953
    end

    # Operation Builder for DecodeAuthorizationMessage
    class DecodeAuthorizationMessage
<<<<<<< HEAD
      def self.build(http_req, input:)
        http_req.http_method = 'POST'
        http_req.append_path('/')
        http_req.headers['Content-Type'] = 'application/x-www-form-urlencoded'
        query = {}
        context = ''
        query['Action'] = 'DecodeAuthorizationMessage'
        query['Version'] = '2011-06-15'
        query[context + 'EncodedMessage'] = input[:encoded_message] unless input[:encoded_message].nil?
        params = query.map { |k, v| "#{k}=#{v}" }.join("&")
        http_req.body = StringIO.new(params)
      end
=======
>>>>>>> 0540d953
    end

    # Operation Builder for GetAccessKeyInfo
    class GetAccessKeyInfo
<<<<<<< HEAD
      def self.build(http_req, input:)
        http_req.http_method = 'POST'
        http_req.append_path('/')
        http_req.headers['Content-Type'] = 'application/x-www-form-urlencoded'
        query = {}
        context = ''
        query['Action'] = 'GetAccessKeyInfo'
        query['Version'] = '2011-06-15'
        query[context + 'AccessKeyId'] = input[:access_key_id] unless input[:access_key_id].nil?
        params = query.map { |k, v| "#{k}=#{v}" }.join("&")
        http_req.body = StringIO.new(params)
      end
=======
>>>>>>> 0540d953
    end

    # Operation Builder for GetCallerIdentity
    class GetCallerIdentity
<<<<<<< HEAD
      def self.build(http_req, input:)
        http_req.http_method = 'POST'
        http_req.append_path('/')
        http_req.headers['Content-Type'] = 'application/x-www-form-urlencoded'
        query = {}
        context = ''
        query['Action'] = 'GetCallerIdentity'
        query['Version'] = '2011-06-15'
        params = query.map { |k, v| "#{k}=#{v}" }.join("&")
        http_req.body = StringIO.new(params)
      end
=======
>>>>>>> 0540d953
    end

    # Operation Builder for GetFederationToken
    class GetFederationToken
<<<<<<< HEAD
      def self.build(http_req, input:)
        http_req.http_method = 'POST'
        http_req.append_path('/')
        http_req.headers['Content-Type'] = 'application/x-www-form-urlencoded'
        query = {}
        context = ''
        query['Action'] = 'GetFederationToken'
        query['Version'] = '2011-06-15'
        query[context + 'Name'] = input[:member_name] unless input[:member_name].nil?
        query[context + 'Policy'] = input[:policy] unless input[:policy].nil?
        Builders::PolicyDescriptorListType.build(input[:policy_arns], query, context: context + 'PolicyArns' + '.member') unless input[:policy_arns].nil?
        query[context + 'DurationSeconds'] = input[:duration_seconds] unless input[:duration_seconds].nil?
        Builders::TagListType.build(input[:tags], query, context: context + 'Tags' + '.member') unless input[:tags].nil?
        params = query.map { |k, v| "#{k}=#{v}" }.join("&")
        http_req.body = StringIO.new(params)
      end
=======
>>>>>>> 0540d953
    end

    # Operation Builder for GetSessionToken
    class GetSessionToken
<<<<<<< HEAD
      def self.build(http_req, input:)
        http_req.http_method = 'POST'
        http_req.append_path('/')
        http_req.headers['Content-Type'] = 'application/x-www-form-urlencoded'
        query = {}
        context = ''
        query['Action'] = 'GetSessionToken'
        query['Version'] = '2011-06-15'
        query[context + 'DurationSeconds'] = input[:duration_seconds] unless input[:duration_seconds].nil?
        query[context + 'SerialNumber'] = input[:serial_number] unless input[:serial_number].nil?
        query[context + 'TokenCode'] = input[:token_code] unless input[:token_code].nil?
        params = query.map { |k, v| "#{k}=#{v}" }.join("&")
        http_req.body = StringIO.new(params)
      end
=======
>>>>>>> 0540d953
    end
  end
end<|MERGE_RESOLUTION|>--- conflicted
+++ resolved
@@ -14,31 +14,6 @@
 
     # Operation Builder for AssumeRole
     class AssumeRole
-<<<<<<< HEAD
-      def self.build(http_req, input:)
-        http_req.http_method = 'POST'
-        http_req.append_path('/')
-        http_req.headers['Content-Type'] = 'application/x-www-form-urlencoded'
-        query = {}
-        context = ''
-        query['Action'] = 'AssumeRole'
-        query['Version'] = '2011-06-15'
-        query[context + 'RoleArn'] = input[:role_arn] unless input[:role_arn].nil?
-        query[context + 'RoleSessionName'] = input[:role_session_name] unless input[:role_session_name].nil?
-        Builders::PolicyDescriptorListType.build(input[:policy_arns], query, context: context + 'PolicyArns' + '.member') unless input[:policy_arns].nil?
-        query[context + 'Policy'] = input[:policy] unless input[:policy].nil?
-        query[context + 'DurationSeconds'] = input[:duration_seconds] unless input[:duration_seconds].nil?
-        Builders::TagListType.build(input[:tags], query, context: context + 'Tags' + '.member') unless input[:tags].nil?
-        Builders::TagKeyListType.build(input[:transitive_tag_keys], query, context: context + 'TransitiveTagKeys' + '.member') unless input[:transitive_tag_keys].nil?
-        query[context + 'ExternalId'] = input[:external_id] unless input[:external_id].nil?
-        query[context + 'SerialNumber'] = input[:serial_number] unless input[:serial_number].nil?
-        query[context + 'TokenCode'] = input[:token_code] unless input[:token_code].nil?
-        query[context + 'SourceIdentity'] = input[:source_identity] unless input[:source_identity].nil?
-        params = query.map { |k, v| "#{k}=#{v}" }.join("&")
-        http_req.body = StringIO.new(params)
-      end
-=======
->>>>>>> 0540d953
     end
 
     # List Builder for tagKeyListType
@@ -85,151 +60,30 @@
 
     # Operation Builder for AssumeRoleWithSAML
     class AssumeRoleWithSAML
-<<<<<<< HEAD
-      def self.build(http_req, input:)
-        http_req.http_method = 'POST'
-        http_req.append_path('/')
-        http_req.headers['Content-Type'] = 'application/x-www-form-urlencoded'
-        query = {}
-        context = ''
-        query['Action'] = 'AssumeRoleWithSAML'
-        query['Version'] = '2011-06-15'
-        query[context + 'RoleArn'] = input[:role_arn] unless input[:role_arn].nil?
-        query[context + 'PrincipalArn'] = input[:principal_arn] unless input[:principal_arn].nil?
-        query[context + 'SAMLAssertion'] = input[:saml_assertion] unless input[:saml_assertion].nil?
-        Builders::PolicyDescriptorListType.build(input[:policy_arns], query, context: context + 'PolicyArns' + '.member') unless input[:policy_arns].nil?
-        query[context + 'Policy'] = input[:policy] unless input[:policy].nil?
-        query[context + 'DurationSeconds'] = input[:duration_seconds] unless input[:duration_seconds].nil?
-        params = query.map { |k, v| "#{k}=#{v}" }.join("&")
-        http_req.body = StringIO.new(params)
-      end
-=======
->>>>>>> 0540d953
     end
 
     # Operation Builder for AssumeRoleWithWebIdentity
     class AssumeRoleWithWebIdentity
-<<<<<<< HEAD
-      def self.build(http_req, input:)
-        http_req.http_method = 'POST'
-        http_req.append_path('/')
-        http_req.headers['Content-Type'] = 'application/x-www-form-urlencoded'
-        query = {}
-        context = ''
-        query['Action'] = 'AssumeRoleWithWebIdentity'
-        query['Version'] = '2011-06-15'
-        query[context + 'RoleArn'] = input[:role_arn] unless input[:role_arn].nil?
-        query[context + 'RoleSessionName'] = input[:role_session_name] unless input[:role_session_name].nil?
-        query[context + 'WebIdentityToken'] = input[:web_identity_token] unless input[:web_identity_token].nil?
-        query[context + 'ProviderId'] = input[:provider_id] unless input[:provider_id].nil?
-        Builders::PolicyDescriptorListType.build(input[:policy_arns], query, context: context + 'PolicyArns' + '.member') unless input[:policy_arns].nil?
-        query[context + 'Policy'] = input[:policy] unless input[:policy].nil?
-        query[context + 'DurationSeconds'] = input[:duration_seconds] unless input[:duration_seconds].nil?
-        params = query.map { |k, v| "#{k}=#{v}" }.join("&")
-        http_req.body = StringIO.new(params)
-      end
-=======
->>>>>>> 0540d953
     end
 
     # Operation Builder for DecodeAuthorizationMessage
     class DecodeAuthorizationMessage
-<<<<<<< HEAD
-      def self.build(http_req, input:)
-        http_req.http_method = 'POST'
-        http_req.append_path('/')
-        http_req.headers['Content-Type'] = 'application/x-www-form-urlencoded'
-        query = {}
-        context = ''
-        query['Action'] = 'DecodeAuthorizationMessage'
-        query['Version'] = '2011-06-15'
-        query[context + 'EncodedMessage'] = input[:encoded_message] unless input[:encoded_message].nil?
-        params = query.map { |k, v| "#{k}=#{v}" }.join("&")
-        http_req.body = StringIO.new(params)
-      end
-=======
->>>>>>> 0540d953
     end
 
     # Operation Builder for GetAccessKeyInfo
     class GetAccessKeyInfo
-<<<<<<< HEAD
-      def self.build(http_req, input:)
-        http_req.http_method = 'POST'
-        http_req.append_path('/')
-        http_req.headers['Content-Type'] = 'application/x-www-form-urlencoded'
-        query = {}
-        context = ''
-        query['Action'] = 'GetAccessKeyInfo'
-        query['Version'] = '2011-06-15'
-        query[context + 'AccessKeyId'] = input[:access_key_id] unless input[:access_key_id].nil?
-        params = query.map { |k, v| "#{k}=#{v}" }.join("&")
-        http_req.body = StringIO.new(params)
-      end
-=======
->>>>>>> 0540d953
     end
 
     # Operation Builder for GetCallerIdentity
     class GetCallerIdentity
-<<<<<<< HEAD
-      def self.build(http_req, input:)
-        http_req.http_method = 'POST'
-        http_req.append_path('/')
-        http_req.headers['Content-Type'] = 'application/x-www-form-urlencoded'
-        query = {}
-        context = ''
-        query['Action'] = 'GetCallerIdentity'
-        query['Version'] = '2011-06-15'
-        params = query.map { |k, v| "#{k}=#{v}" }.join("&")
-        http_req.body = StringIO.new(params)
-      end
-=======
->>>>>>> 0540d953
     end
 
     # Operation Builder for GetFederationToken
     class GetFederationToken
-<<<<<<< HEAD
-      def self.build(http_req, input:)
-        http_req.http_method = 'POST'
-        http_req.append_path('/')
-        http_req.headers['Content-Type'] = 'application/x-www-form-urlencoded'
-        query = {}
-        context = ''
-        query['Action'] = 'GetFederationToken'
-        query['Version'] = '2011-06-15'
-        query[context + 'Name'] = input[:member_name] unless input[:member_name].nil?
-        query[context + 'Policy'] = input[:policy] unless input[:policy].nil?
-        Builders::PolicyDescriptorListType.build(input[:policy_arns], query, context: context + 'PolicyArns' + '.member') unless input[:policy_arns].nil?
-        query[context + 'DurationSeconds'] = input[:duration_seconds] unless input[:duration_seconds].nil?
-        Builders::TagListType.build(input[:tags], query, context: context + 'Tags' + '.member') unless input[:tags].nil?
-        params = query.map { |k, v| "#{k}=#{v}" }.join("&")
-        http_req.body = StringIO.new(params)
-      end
-=======
->>>>>>> 0540d953
     end
 
     # Operation Builder for GetSessionToken
     class GetSessionToken
-<<<<<<< HEAD
-      def self.build(http_req, input:)
-        http_req.http_method = 'POST'
-        http_req.append_path('/')
-        http_req.headers['Content-Type'] = 'application/x-www-form-urlencoded'
-        query = {}
-        context = ''
-        query['Action'] = 'GetSessionToken'
-        query['Version'] = '2011-06-15'
-        query[context + 'DurationSeconds'] = input[:duration_seconds] unless input[:duration_seconds].nil?
-        query[context + 'SerialNumber'] = input[:serial_number] unless input[:serial_number].nil?
-        query[context + 'TokenCode'] = input[:token_code] unless input[:token_code].nil?
-        params = query.map { |k, v| "#{k}=#{v}" }.join("&")
-        http_req.body = StringIO.new(params)
-      end
-=======
->>>>>>> 0540d953
     end
   end
 end