--- conflicted
+++ resolved
@@ -15,13 +15,6 @@
     # Operation Parser for AssumeRole
     class AssumeRole
 
-<<<<<<< HEAD
-      def self.parse(http_resp)
-        data = Types::AssumeRoleOutput.new
-        data
-      end
-=======
->>>>>>> 0540d953
     end
 
     class AssumedRoleUser
@@ -53,13 +46,6 @@
     # Operation Parser for AssumeRoleWithSAML
     class AssumeRoleWithSAML
 
-<<<<<<< HEAD
-      def self.parse(http_resp)
-        data = Types::AssumeRoleWithSAMLOutput.new
-        data
-      end
-=======
->>>>>>> 0540d953
     end
 
     # Error Parser for IDPRejectedClaimException
@@ -75,13 +61,6 @@
     # Operation Parser for AssumeRoleWithWebIdentity
     class AssumeRoleWithWebIdentity
 
-<<<<<<< HEAD
-      def self.parse(http_resp)
-        data = Types::AssumeRoleWithWebIdentityOutput.new
-        data
-      end
-=======
->>>>>>> 0540d953
     end
 
     # Error Parser for IDPCommunicationErrorException
@@ -92,13 +71,6 @@
     # Operation Parser for DecodeAuthorizationMessage
     class DecodeAuthorizationMessage
 
-<<<<<<< HEAD
-      def self.parse(http_resp)
-        data = Types::DecodeAuthorizationMessageOutput.new
-        data
-      end
-=======
->>>>>>> 0540d953
     end
 
     # Error Parser for InvalidAuthorizationMessageException
@@ -109,37 +81,16 @@
     # Operation Parser for GetAccessKeyInfo
     class GetAccessKeyInfo
 
-<<<<<<< HEAD
-      def self.parse(http_resp)
-        data = Types::GetAccessKeyInfoOutput.new
-        data
-      end
-=======
->>>>>>> 0540d953
     end
 
     # Operation Parser for GetCallerIdentity
     class GetCallerIdentity
 
-<<<<<<< HEAD
-      def self.parse(http_resp)
-        data = Types::GetCallerIdentityOutput.new
-        data
-      end
-=======
->>>>>>> 0540d953
     end
 
     # Operation Parser for GetFederationToken
     class GetFederationToken
 
-<<<<<<< HEAD
-      def self.parse(http_resp)
-        data = Types::GetFederationTokenOutput.new
-        data
-      end
-=======
->>>>>>> 0540d953
     end
 
     class FederatedUser
@@ -148,13 +99,6 @@
     # Operation Parser for GetSessionToken
     class GetSessionToken
 
-<<<<<<< HEAD
-      def self.parse(http_resp)
-        data = Types::GetSessionTokenOutput.new
-        data
-      end
-=======
->>>>>>> 0540d953
     end
   end
 end