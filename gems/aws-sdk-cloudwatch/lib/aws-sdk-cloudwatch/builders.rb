--- conflicted
+++ resolved
@@ -651,17 +651,6 @@
 
     class MetricDatum
       def self.build(input, params, context: nil)
-<<<<<<< HEAD
-        params[context + 'MetricName'] = input[:metric_name].to_s unless input[:metric_name].nil?
-        Dimensions.build(input[:dimensions], params, context: context + 'Dimensions' + '.member') unless input[:dimensions].nil?
-        params[context + 'Timestamp'] = Hearth::TimeHelper.to_date_time(input[:timestamp]) unless input[:timestamp].nil?
-        params[context + 'Value'] = Hearth::NumberHelper.serialize(input[:value]).to_s unless input[:value].nil?
-        StatisticSet.build(input[:statistic_values], params, context: context + 'StatisticValues' + '.') unless input[:statistic_values].nil?
-        Values.build(input[:member_values], params, context: context + 'Values' + '.member') unless input[:member_values].nil?
-        Counts.build(input[:counts], params, context: context + 'Counts' + '.member') unless input[:counts].nil?
-        params[context + 'Unit'] = input[:unit].to_s unless input[:unit].nil?
-        params[context + 'StorageResolution'] = input[:storage_resolution].to_s unless input[:storage_resolution].nil?
-=======
         params[context + 'MetricName'] = input.metric_name.to_s unless input.metric_name.nil?
         Dimensions.build(input.dimensions, params, context: context + 'Dimensions' + '.member') unless input.dimensions.nil?
         params[context + 'Timestamp'] = Hearth::TimeHelper.to_date_time(input.timestamp) unless input.timestamp.nil?
@@ -671,7 +660,6 @@
         Counts.build(input.counts, params, context: context + 'Counts' + '.member') unless input.counts.nil?
         params[context + 'Unit'] = input.unit.to_s unless input.unit.nil?
         params[context + 'StorageResolution'] = input.storage_resolution.to_s unless input.storage_resolution.nil?
->>>>>>> bd125e22
       end
     end
 
@@ -1006,17 +994,10 @@
 
     class StatisticSet
       def self.build(input, params, context: nil)
-<<<<<<< HEAD
-        params[context + 'SampleCount'] = Hearth::NumberHelper.serialize(input[:sample_count]).to_s unless input[:sample_count].nil?
-        params[context + 'Sum'] = Hearth::NumberHelper.serialize(input[:member_sum]).to_s unless input[:member_sum].nil?
-        params[context + 'Minimum'] = Hearth::NumberHelper.serialize(input[:minimum]).to_s unless input[:minimum].nil?
-        params[context + 'Maximum'] = Hearth::NumberHelper.serialize(input[:maximum]).to_s unless input[:maximum].nil?
-=======
         params[context + 'SampleCount'] = Hearth::NumberHelper.serialize(input.sample_count).to_s unless input.sample_count.nil?
         params[context + 'Sum'] = Hearth::NumberHelper.serialize(input.sum).to_s unless input.sum.nil?
         params[context + 'Minimum'] = Hearth::NumberHelper.serialize(input.minimum).to_s unless input.minimum.nil?
         params[context + 'Maximum'] = Hearth::NumberHelper.serialize(input.maximum).to_s unless input.maximum.nil?
->>>>>>> bd125e22
       end
     end
 
