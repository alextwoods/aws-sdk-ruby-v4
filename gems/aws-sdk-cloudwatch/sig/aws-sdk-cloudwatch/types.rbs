--- conflicted
+++ resolved
@@ -112,17 +112,10 @@
 
     class DashboardEntry
       include Hearth::Structure
-<<<<<<< HEAD
-      attr_accessor dashboard_name (): ::String
-      attr_accessor dashboard_arn (): ::String
-      attr_accessor last_modified (): ::Time
-      attr_accessor member_size (): ::Integer
-=======
       attr_accessor dashboard_name (): ::String?
       attr_accessor dashboard_arn (): ::String?
       attr_accessor last_modified (): ::Time?
       attr_accessor size (): ::Integer?
->>>>>>> bd125e22
     end
 
     class DashboardInvalidInputError
@@ -144,16 +137,6 @@
 
     class Datapoint
       include Hearth::Structure
-<<<<<<< HEAD
-      attr_accessor timestamp (): ::Time
-      attr_accessor sample_count (): ::Float
-      attr_accessor average (): ::Float
-      attr_accessor member_sum (): ::Float
-      attr_accessor minimum (): ::Float
-      attr_accessor maximum (): ::Float
-      attr_accessor unit (): ::String
-      attr_accessor extended_statistics (): ::Hash[::String, ::Float]
-=======
       attr_accessor timestamp (): ::Time?
       attr_accessor sample_count (): ::Float?
       attr_accessor average (): ::Float?
@@ -162,7 +145,6 @@
       attr_accessor maximum (): ::Float?
       attr_accessor unit (): ::String?
       attr_accessor extended_statistics (): ::Hash[::String, ::Float]?
->>>>>>> bd125e22
     end
 
     class DeleteAlarmsInput
@@ -487,15 +469,6 @@
     class InsightRuleMetricDatapoint
       include Hearth::Structure
       attr_accessor timestamp (): ::Time
-<<<<<<< HEAD
-      attr_accessor unique_contributors (): ::Float
-      attr_accessor max_contributor_value (): ::Float
-      attr_accessor sample_count (): ::Float
-      attr_accessor average (): ::Float
-      attr_accessor member_sum (): ::Float
-      attr_accessor minimum (): ::Float
-      attr_accessor maximum (): ::Float
-=======
       attr_accessor unique_contributors (): ::Float?
       attr_accessor max_contributor_value (): ::Float?
       attr_accessor sample_count (): ::Float?
@@ -503,7 +476,6 @@
       attr_accessor sum (): ::Float?
       attr_accessor minimum (): ::Float?
       attr_accessor maximum (): ::Float?
->>>>>>> bd125e22
     end
 
     class InternalServiceFault
@@ -579,13 +551,8 @@
 
     class ListMetricStreamsOutput
       include Hearth::Structure
-<<<<<<< HEAD
-      attr_accessor next_token (): ::String
-      attr_accessor member_entries (): ::Array[Types::MetricStreamEntry]
-=======
       attr_accessor next_token (): ::String?
       attr_accessor entries (): ::Array[Types::MetricStreamEntry]?
->>>>>>> bd125e22
     end
 
     class ListMetricsInput
@@ -695,36 +662,17 @@
 
     class MetricDataResult
       include Hearth::Structure
-<<<<<<< HEAD
-      attr_accessor id (): ::String
-      attr_accessor label (): ::String
-      attr_accessor timestamps (): ::Array[::Time]
-      attr_accessor member_values (): ::Array[::Float]
-      attr_accessor status_code (): ::String
-      attr_accessor messages (): ::Array[Types::MessageData]
-=======
       attr_accessor id (): ::String?
       attr_accessor label (): ::String?
       attr_accessor timestamps (): ::Array[::Time]?
       attr_accessor values (): ::Array[::Float]?
       attr_accessor status_code (): ::String?
       attr_accessor messages (): ::Array[Types::MessageData]?
->>>>>>> bd125e22
     end
 
     class MetricDatum
       include Hearth::Structure
       attr_accessor metric_name (): ::String
-<<<<<<< HEAD
-      attr_accessor dimensions (): ::Array[Types::Dimension]
-      attr_accessor timestamp (): ::Time
-      attr_accessor value (): ::Float
-      attr_accessor statistic_values (): Types::StatisticSet
-      attr_accessor member_values (): ::Array[::Float]
-      attr_accessor counts (): ::Array[::Float]
-      attr_accessor unit (): ::String
-      attr_accessor storage_resolution (): ::Integer
-=======
       attr_accessor dimensions (): ::Array[Types::Dimension]?
       attr_accessor timestamp (): ::Time?
       attr_accessor value (): ::Float?
@@ -733,7 +681,6 @@
       attr_accessor counts (): ::Array[::Float]?
       attr_accessor unit (): ::String?
       attr_accessor storage_resolution (): ::Integer?
->>>>>>> bd125e22
     end
 
     class MetricMathAnomalyDetector
@@ -1060,7 +1007,7 @@
     class StatisticSet
       include Hearth::Structure
       attr_accessor sample_count (): ::Float
-      attr_accessor member_sum (): ::Float
+      attr_accessor sum (): ::Float
       attr_accessor minimum (): ::Float
       attr_accessor maximum (): ::Float
     end
