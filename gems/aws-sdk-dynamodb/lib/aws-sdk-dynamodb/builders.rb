--- conflicted
+++ resolved
@@ -1224,25 +1224,6 @@
         http_req.headers['Content-Type'] = 'application/x-amz-json-1.0'
         http_req.headers['X-Amz-Target'] = 'DynamoDB_20120810.Query'
         data = {}
-<<<<<<< HEAD
-        data['TableName'] = input[:table_name] unless input[:table_name].nil?
-        data['IndexName'] = input[:index_name] unless input[:index_name].nil?
-        data['Select'] = input[:member_select] unless input[:member_select].nil?
-        data['AttributesToGet'] = AttributeNameList.build(input[:attributes_to_get]) unless input[:attributes_to_get].nil?
-        data['Limit'] = input[:limit] unless input[:limit].nil?
-        data['ConsistentRead'] = input[:consistent_read] unless input[:consistent_read].nil?
-        data['KeyConditions'] = KeyConditions.build(input[:key_conditions]) unless input[:key_conditions].nil?
-        data['QueryFilter'] = FilterConditionMap.build(input[:query_filter]) unless input[:query_filter].nil?
-        data['ConditionalOperator'] = input[:conditional_operator] unless input[:conditional_operator].nil?
-        data['ScanIndexForward'] = input[:scan_index_forward] unless input[:scan_index_forward].nil?
-        data['ExclusiveStartKey'] = Key.build(input[:exclusive_start_key]) unless input[:exclusive_start_key].nil?
-        data['ReturnConsumedCapacity'] = input[:return_consumed_capacity] unless input[:return_consumed_capacity].nil?
-        data['ProjectionExpression'] = input[:projection_expression] unless input[:projection_expression].nil?
-        data['FilterExpression'] = input[:filter_expression] unless input[:filter_expression].nil?
-        data['KeyConditionExpression'] = input[:key_condition_expression] unless input[:key_condition_expression].nil?
-        data['ExpressionAttributeNames'] = ExpressionAttributeNameMap.build(input[:expression_attribute_names]) unless input[:expression_attribute_names].nil?
-        data['ExpressionAttributeValues'] = ExpressionAttributeValueMap.build(input[:expression_attribute_values]) unless input[:expression_attribute_values].nil?
-=======
         data['TableName'] = input.table_name unless input.table_name.nil?
         data['IndexName'] = input.index_name unless input.index_name.nil?
         data['Select'] = input.select unless input.select.nil?
@@ -1260,7 +1241,6 @@
         data['KeyConditionExpression'] = input.key_condition_expression unless input.key_condition_expression.nil?
         data['ExpressionAttributeNames'] = ExpressionAttributeNameMap.build(input.expression_attribute_names) unless input.expression_attribute_names.nil?
         data['ExpressionAttributeValues'] = ExpressionAttributeValueMap.build(input.expression_attribute_values) unless input.expression_attribute_values.nil?
->>>>>>> bd125e22
         http_req.body = ::StringIO.new(Hearth::JSON.dump(data))
       end
     end
@@ -1488,24 +1468,6 @@
         http_req.headers['Content-Type'] = 'application/x-amz-json-1.0'
         http_req.headers['X-Amz-Target'] = 'DynamoDB_20120810.Scan'
         data = {}
-<<<<<<< HEAD
-        data['TableName'] = input[:table_name] unless input[:table_name].nil?
-        data['IndexName'] = input[:index_name] unless input[:index_name].nil?
-        data['AttributesToGet'] = AttributeNameList.build(input[:attributes_to_get]) unless input[:attributes_to_get].nil?
-        data['Limit'] = input[:limit] unless input[:limit].nil?
-        data['Select'] = input[:member_select] unless input[:member_select].nil?
-        data['ScanFilter'] = FilterConditionMap.build(input[:scan_filter]) unless input[:scan_filter].nil?
-        data['ConditionalOperator'] = input[:conditional_operator] unless input[:conditional_operator].nil?
-        data['ExclusiveStartKey'] = Key.build(input[:exclusive_start_key]) unless input[:exclusive_start_key].nil?
-        data['ReturnConsumedCapacity'] = input[:return_consumed_capacity] unless input[:return_consumed_capacity].nil?
-        data['TotalSegments'] = input[:total_segments] unless input[:total_segments].nil?
-        data['Segment'] = input[:segment] unless input[:segment].nil?
-        data['ProjectionExpression'] = input[:projection_expression] unless input[:projection_expression].nil?
-        data['FilterExpression'] = input[:filter_expression] unless input[:filter_expression].nil?
-        data['ExpressionAttributeNames'] = ExpressionAttributeNameMap.build(input[:expression_attribute_names]) unless input[:expression_attribute_names].nil?
-        data['ExpressionAttributeValues'] = ExpressionAttributeValueMap.build(input[:expression_attribute_values]) unless input[:expression_attribute_values].nil?
-        data['ConsistentRead'] = input[:consistent_read] unless input[:consistent_read].nil?
-=======
         data['TableName'] = input.table_name unless input.table_name.nil?
         data['IndexName'] = input.index_name unless input.index_name.nil?
         data['AttributesToGet'] = AttributeNameList.build(input.attributes_to_get) unless input.attributes_to_get.nil?
@@ -1522,7 +1484,6 @@
         data['ExpressionAttributeNames'] = ExpressionAttributeNameMap.build(input.expression_attribute_names) unless input.expression_attribute_names.nil?
         data['ExpressionAttributeValues'] = ExpressionAttributeValueMap.build(input.expression_attribute_values) unless input.expression_attribute_values.nil?
         data['ConsistentRead'] = input.consistent_read unless input.consistent_read.nil?
->>>>>>> bd125e22
         http_req.body = ::StringIO.new(Hearth::JSON.dump(data))
       end
     end
