--- conflicted
+++ resolved
@@ -1434,36 +1434,6 @@
     class QueryInput
       include Hearth::Structure
       attr_accessor table_name (): ::String
-<<<<<<< HEAD
-      attr_accessor index_name (): ::String
-      attr_accessor member_select (): ::String
-      attr_accessor attributes_to_get (): ::Array[::String]
-      attr_accessor limit (): ::Integer
-      attr_accessor consistent_read (): bool
-      attr_accessor key_conditions (): ::Hash[::String, Types::Condition]
-      attr_accessor query_filter (): ::Hash[::String, Types::Condition]
-      attr_accessor conditional_operator (): ::String
-      attr_accessor scan_index_forward (): bool
-      attr_accessor exclusive_start_key (): ::Hash[::String, Types::AttributeValue]
-      attr_accessor return_consumed_capacity (): ::String
-      attr_accessor projection_expression (): ::String
-      attr_accessor filter_expression (): ::String
-      attr_accessor key_condition_expression (): ::String
-      attr_accessor expression_attribute_names (): ::Hash[::String, ::String]
-      attr_accessor expression_attribute_values (): ::Hash[::String, Types::AttributeValue]
-    end
-
-    class QueryOutput < ::Struct[untyped]
-      include Hearth::Structure
-      attr_accessor items (): ::Array[::Hash[::String, Types::AttributeValue]]
-      attr_accessor member_count (): ::Integer
-      attr_accessor scanned_count (): ::Integer
-      attr_accessor last_evaluated_key (): ::Hash[::String, Types::AttributeValue]
-      attr_accessor consumed_capacity (): Types::ConsumedCapacity
-    end
-
-    class Replica < ::Struct[untyped]
-=======
       attr_accessor index_name (): ::String?
       attr_accessor select (): ::String?
       attr_accessor attributes_to_get (): ::Array[::String]?
@@ -1483,7 +1453,6 @@
     end
 
     class QueryOutput
->>>>>>> bd125e22
       include Hearth::Structure
       attr_accessor items (): ::Array[::Hash[::String, Types::AttributeValue]]?
       attr_accessor count (): ::Integer?
@@ -1777,32 +1746,6 @@
     class ScanInput
       include Hearth::Structure
       attr_accessor table_name (): ::String
-<<<<<<< HEAD
-      attr_accessor index_name (): ::String
-      attr_accessor attributes_to_get (): ::Array[::String]
-      attr_accessor limit (): ::Integer
-      attr_accessor member_select (): ::String
-      attr_accessor scan_filter (): ::Hash[::String, Types::Condition]
-      attr_accessor conditional_operator (): ::String
-      attr_accessor exclusive_start_key (): ::Hash[::String, Types::AttributeValue]
-      attr_accessor return_consumed_capacity (): ::String
-      attr_accessor total_segments (): ::Integer
-      attr_accessor segment (): ::Integer
-      attr_accessor projection_expression (): ::String
-      attr_accessor filter_expression (): ::String
-      attr_accessor expression_attribute_names (): ::Hash[::String, ::String]
-      attr_accessor expression_attribute_values (): ::Hash[::String, Types::AttributeValue]
-      attr_accessor consistent_read (): bool
-    end
-
-    class ScanOutput < ::Struct[untyped]
-      include Hearth::Structure
-      attr_accessor items (): ::Array[::Hash[::String, Types::AttributeValue]]
-      attr_accessor member_count (): ::Integer
-      attr_accessor scanned_count (): ::Integer
-      attr_accessor last_evaluated_key (): ::Hash[::String, Types::AttributeValue]
-      attr_accessor consumed_capacity (): Types::ConsumedCapacity
-=======
       attr_accessor index_name (): ::String?
       attr_accessor attributes_to_get (): ::Array[::String]?
       attr_accessor limit (): ::Integer?
@@ -1827,7 +1770,6 @@
       attr_accessor scanned_count (): ::Integer?
       attr_accessor last_evaluated_key (): ::Hash[::String, Types::AttributeValue]?
       attr_accessor consumed_capacity (): Types::ConsumedCapacity?
->>>>>>> bd125e22
     end
 
     module Select
