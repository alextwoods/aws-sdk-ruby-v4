--- conflicted
+++ resolved
@@ -160,15 +160,9 @@
       def self.stub(node_name, stub)
         stub ||= Types::AnalyticsConfiguration.new
         xml = Hearth::XML::Node.new(node_name)
-<<<<<<< HEAD
-        xml << Hearth::XML::Node.new('Id', stub[:id].to_s) unless stub[:id].nil?
-        xml << Stubs::AnalyticsFilter.stub('Filter', stub[:member_filter]) unless stub[:member_filter].nil?
-        xml << Stubs::StorageClassAnalysis.stub('StorageClassAnalysis', stub[:storage_class_analysis]) unless stub[:storage_class_analysis].nil?
-=======
         xml << Hearth::XML::Node.new('Id', stub.id.to_s) unless stub.id.nil?
         xml << Stubs::AnalyticsFilter.stub('Filter', stub.filter) unless stub.filter.nil?
         xml << Stubs::StorageClassAnalysis.stub('StorageClassAnalysis', stub.storage_class_analysis) unless stub.storage_class_analysis.nil?
->>>>>>> bd125e22
         xml
       end
     end
@@ -2594,17 +2588,10 @@
       def self.stub(node_name, stub)
         stub ||= Types::IntelligentTieringConfiguration.new
         xml = Hearth::XML::Node.new(node_name)
-<<<<<<< HEAD
-        xml << Hearth::XML::Node.new('Id', stub[:id].to_s) unless stub[:id].nil?
-        xml << Stubs::IntelligentTieringFilter.stub('Filter', stub[:member_filter]) unless stub[:member_filter].nil?
-        xml << Hearth::XML::Node.new('Status', stub[:status].to_s) unless stub[:status].nil?
-        xml << Stubs::TieringList.stub('Tiering', stub[:tierings]) unless stub[:tierings].nil?
-=======
         xml << Hearth::XML::Node.new('Id', stub.id.to_s) unless stub.id.nil?
         xml << Stubs::IntelligentTieringFilter.stub('Filter', stub.filter) unless stub.filter.nil?
         xml << Hearth::XML::Node.new('Status', stub.status.to_s) unless stub.status.nil?
         xml << Stubs::TieringList.stub('Tiering', stub.tierings) unless stub.tierings.nil?
->>>>>>> bd125e22
         xml
       end
     end
@@ -2695,15 +2682,6 @@
       def self.stub(node_name, stub)
         stub ||= Types::InventoryConfiguration.new
         xml = Hearth::XML::Node.new(node_name)
-<<<<<<< HEAD
-        xml << Stubs::InventoryDestination.stub('Destination', stub[:destination]) unless stub[:destination].nil?
-        xml << Hearth::XML::Node.new('IsEnabled', stub[:is_enabled].to_s) unless stub[:is_enabled].nil?
-        xml << Stubs::InventoryFilter.stub('Filter', stub[:member_filter]) unless stub[:member_filter].nil?
-        xml << Hearth::XML::Node.new('Id', stub[:id].to_s) unless stub[:id].nil?
-        xml << Hearth::XML::Node.new('IncludedObjectVersions', stub[:included_object_versions].to_s) unless stub[:included_object_versions].nil?
-        xml << Hearth::XML::Node.new('OptionalFields', Stubs::InventoryOptionalFields.stub('Field', stub[:optional_fields])) unless stub[:optional_fields].nil?
-        xml << Stubs::InventorySchedule.stub('Schedule', stub[:schedule]) unless stub[:schedule].nil?
-=======
         xml << Stubs::InventoryDestination.stub('Destination', stub.destination) unless stub.destination.nil?
         xml << Hearth::XML::Node.new('IsEnabled', stub.is_enabled.to_s) unless stub.is_enabled.nil?
         xml << Stubs::InventoryFilter.stub('Filter', stub.filter) unless stub.filter.nil?
@@ -2711,7 +2689,6 @@
         xml << Hearth::XML::Node.new('IncludedObjectVersions', stub.included_object_versions.to_s) unless stub.included_object_versions.nil?
         xml << Hearth::XML::Node.new('OptionalFields', Stubs::InventoryOptionalFields.stub('Field', stub.optional_fields)) unless stub.optional_fields.nil?
         xml << Stubs::InventorySchedule.stub('Schedule', stub.schedule) unless stub.schedule.nil?
->>>>>>> bd125e22
         xml
       end
     end
@@ -2864,17 +2841,10 @@
       def self.stub(node_name, stub)
         stub ||= Types::LambdaFunctionConfiguration.new
         xml = Hearth::XML::Node.new(node_name)
-<<<<<<< HEAD
-        xml << Hearth::XML::Node.new('Id', stub[:id].to_s) unless stub[:id].nil?
-        xml << Hearth::XML::Node.new('CloudFunction', stub[:lambda_function_arn].to_s) unless stub[:lambda_function_arn].nil?
-        xml << Stubs::EventList.stub('Event', stub[:events]) unless stub[:events].nil?
-        xml << Stubs::NotificationConfigurationFilter.stub('Filter', stub[:member_filter]) unless stub[:member_filter].nil?
-=======
         xml << Hearth::XML::Node.new('Id', stub.id.to_s) unless stub.id.nil?
         xml << Hearth::XML::Node.new('CloudFunction', stub.lambda_function_arn.to_s) unless stub.lambda_function_arn.nil?
         xml << Stubs::EventList.stub('Event', stub.events) unless stub.events.nil?
         xml << Stubs::NotificationConfigurationFilter.stub('Filter', stub.filter) unless stub.filter.nil?
->>>>>>> bd125e22
         xml
       end
     end
@@ -2939,17 +2909,6 @@
       def self.stub(node_name, stub)
         stub ||= Types::LifecycleRule.new
         xml = Hearth::XML::Node.new(node_name)
-<<<<<<< HEAD
-        xml << Stubs::LifecycleExpiration.stub('Expiration', stub[:expiration]) unless stub[:expiration].nil?
-        xml << Hearth::XML::Node.new('ID', stub[:id].to_s) unless stub[:id].nil?
-        xml << Hearth::XML::Node.new('Prefix', stub[:prefix].to_s) unless stub[:prefix].nil?
-        xml << Stubs::LifecycleRuleFilter.stub('Filter', stub[:member_filter]) unless stub[:member_filter].nil?
-        xml << Hearth::XML::Node.new('Status', stub[:status].to_s) unless stub[:status].nil?
-        xml << Stubs::TransitionList.stub('Transition', stub[:transitions]) unless stub[:transitions].nil?
-        xml << Stubs::NoncurrentVersionTransitionList.stub('NoncurrentVersionTransition', stub[:noncurrent_version_transitions]) unless stub[:noncurrent_version_transitions].nil?
-        xml << Stubs::NoncurrentVersionExpiration.stub('NoncurrentVersionExpiration', stub[:noncurrent_version_expiration]) unless stub[:noncurrent_version_expiration].nil?
-        xml << Stubs::AbortIncompleteMultipartUpload.stub('AbortIncompleteMultipartUpload', stub[:abort_incomplete_multipart_upload]) unless stub[:abort_incomplete_multipart_upload].nil?
-=======
         xml << Stubs::LifecycleExpiration.stub('Expiration', stub.expiration) unless stub.expiration.nil?
         xml << Hearth::XML::Node.new('ID', stub.id.to_s) unless stub.id.nil?
         xml << Hearth::XML::Node.new('Prefix', stub.prefix.to_s) unless stub.prefix.nil?
@@ -2959,7 +2918,6 @@
         xml << Stubs::NoncurrentVersionTransitionList.stub('NoncurrentVersionTransition', stub.noncurrent_version_transitions) unless stub.noncurrent_version_transitions.nil?
         xml << Stubs::NoncurrentVersionExpiration.stub('NoncurrentVersionExpiration', stub.noncurrent_version_expiration) unless stub.noncurrent_version_expiration.nil?
         xml << Stubs::AbortIncompleteMultipartUpload.stub('AbortIncompleteMultipartUpload', stub.abort_incomplete_multipart_upload) unless stub.abort_incomplete_multipart_upload.nil?
->>>>>>> bd125e22
         xml
       end
     end
@@ -3582,13 +3540,8 @@
       def self.stub(node_name, stub)
         stub ||= Types::MetricsConfiguration.new
         xml = Hearth::XML::Node.new(node_name)
-<<<<<<< HEAD
-        xml << Hearth::XML::Node.new('Id', stub[:id].to_s) unless stub[:id].nil?
-        xml << Stubs::MetricsFilter.stub('Filter', stub[:member_filter]) unless stub[:member_filter].nil?
-=======
         xml << Hearth::XML::Node.new('Id', stub.id.to_s) unless stub.id.nil?
         xml << Stubs::MetricsFilter.stub('Filter', stub.filter) unless stub.filter.nil?
->>>>>>> bd125e22
         xml
       end
     end
@@ -3880,16 +3833,6 @@
       def self.stub(node_name, stub)
         stub ||= Types::Object.new
         xml = Hearth::XML::Node.new(node_name)
-<<<<<<< HEAD
-        xml << Hearth::XML::Node.new('Key', stub[:key].to_s) unless stub[:key].nil?
-        xml << Hearth::XML::Node.new('LastModified', Hearth::TimeHelper.to_date_time(stub[:last_modified])) unless stub[:last_modified].nil?
-        xml << Hearth::XML::Node.new('ETag', stub[:e_tag].to_s) unless stub[:e_tag].nil?
-        xml << Stubs::ChecksumAlgorithmList.stub('ChecksumAlgorithm', stub[:checksum_algorithm]) unless stub[:checksum_algorithm].nil?
-        xml << Hearth::XML::Node.new('Size', stub[:member_size].to_s) unless stub[:member_size].nil?
-        xml << Hearth::XML::Node.new('StorageClass', stub[:storage_class].to_s) unless stub[:storage_class].nil?
-        xml << Stubs::Owner.stub('Owner', stub[:owner]) unless stub[:owner].nil?
-        xml << Stubs::RestoreStatus.stub('RestoreStatus', stub[:restore_status]) unless stub[:restore_status].nil?
-=======
         xml << Hearth::XML::Node.new('Key', stub.key.to_s) unless stub.key.nil?
         xml << Hearth::XML::Node.new('LastModified', Hearth::TimeHelper.to_date_time(stub.last_modified)) unless stub.last_modified.nil?
         xml << Hearth::XML::Node.new('ETag', stub.e_tag.to_s) unless stub.e_tag.nil?
@@ -3898,7 +3841,6 @@
         xml << Hearth::XML::Node.new('StorageClass', stub.storage_class.to_s) unless stub.storage_class.nil?
         xml << Stubs::Owner.stub('Owner', stub.owner) unless stub.owner.nil?
         xml << Stubs::RestoreStatus.stub('RestoreStatus', stub.restore_status) unless stub.restore_status.nil?
->>>>>>> bd125e22
         xml
       end
     end
@@ -4059,21 +4001,12 @@
       def self.stub(node_name, stub)
         stub ||= Types::ObjectPart.new
         xml = Hearth::XML::Node.new(node_name)
-<<<<<<< HEAD
-        xml << Hearth::XML::Node.new('PartNumber', stub[:part_number].to_s) unless stub[:part_number].nil?
-        xml << Hearth::XML::Node.new('Size', stub[:member_size].to_s) unless stub[:member_size].nil?
-        xml << Hearth::XML::Node.new('ChecksumCRC32', stub[:checksum_crc32].to_s) unless stub[:checksum_crc32].nil?
-        xml << Hearth::XML::Node.new('ChecksumCRC32C', stub[:checksum_crc32_c].to_s) unless stub[:checksum_crc32_c].nil?
-        xml << Hearth::XML::Node.new('ChecksumSHA1', stub[:checksum_sha1].to_s) unless stub[:checksum_sha1].nil?
-        xml << Hearth::XML::Node.new('ChecksumSHA256', stub[:checksum_sha256].to_s) unless stub[:checksum_sha256].nil?
-=======
         xml << Hearth::XML::Node.new('PartNumber', stub.part_number.to_s) unless stub.part_number.nil?
         xml << Hearth::XML::Node.new('Size', stub.size.to_s) unless stub.size.nil?
         xml << Hearth::XML::Node.new('ChecksumCRC32', stub.checksum_crc32.to_s) unless stub.checksum_crc32.nil?
         xml << Hearth::XML::Node.new('ChecksumCRC32C', stub.checksum_crc32_c.to_s) unless stub.checksum_crc32_c.nil?
         xml << Hearth::XML::Node.new('ChecksumSHA1', stub.checksum_sha1.to_s) unless stub.checksum_sha1.nil?
         xml << Hearth::XML::Node.new('ChecksumSHA256', stub.checksum_sha256.to_s) unless stub.checksum_sha256.nil?
->>>>>>> bd125e22
         xml
       end
     end
@@ -4099,18 +4032,6 @@
       def self.stub(node_name, stub)
         stub ||= Types::ObjectVersion.new
         xml = Hearth::XML::Node.new(node_name)
-<<<<<<< HEAD
-        xml << Hearth::XML::Node.new('ETag', stub[:e_tag].to_s) unless stub[:e_tag].nil?
-        xml << Stubs::ChecksumAlgorithmList.stub('ChecksumAlgorithm', stub[:checksum_algorithm]) unless stub[:checksum_algorithm].nil?
-        xml << Hearth::XML::Node.new('Size', stub[:member_size].to_s) unless stub[:member_size].nil?
-        xml << Hearth::XML::Node.new('StorageClass', stub[:storage_class].to_s) unless stub[:storage_class].nil?
-        xml << Hearth::XML::Node.new('Key', stub[:key].to_s) unless stub[:key].nil?
-        xml << Hearth::XML::Node.new('VersionId', stub[:version_id].to_s) unless stub[:version_id].nil?
-        xml << Hearth::XML::Node.new('IsLatest', stub[:is_latest].to_s) unless stub[:is_latest].nil?
-        xml << Hearth::XML::Node.new('LastModified', Hearth::TimeHelper.to_date_time(stub[:last_modified])) unless stub[:last_modified].nil?
-        xml << Stubs::Owner.stub('Owner', stub[:owner]) unless stub[:owner].nil?
-        xml << Stubs::RestoreStatus.stub('RestoreStatus', stub[:restore_status]) unless stub[:restore_status].nil?
-=======
         xml << Hearth::XML::Node.new('ETag', stub.e_tag.to_s) unless stub.e_tag.nil?
         xml << Stubs::ChecksumAlgorithmList.stub('ChecksumAlgorithm', stub.checksum_algorithm) unless stub.checksum_algorithm.nil?
         xml << Hearth::XML::Node.new('Size', stub.size.to_s) unless stub.size.nil?
@@ -4121,7 +4042,6 @@
         xml << Hearth::XML::Node.new('LastModified', Hearth::TimeHelper.to_date_time(stub.last_modified)) unless stub.last_modified.nil?
         xml << Stubs::Owner.stub('Owner', stub.owner) unless stub.owner.nil?
         xml << Stubs::RestoreStatus.stub('RestoreStatus', stub.restore_status) unless stub.restore_status.nil?
->>>>>>> bd125e22
         xml
       end
     end
@@ -4236,16 +4156,6 @@
       def self.stub(node_name, stub)
         stub ||= Types::Part.new
         xml = Hearth::XML::Node.new(node_name)
-<<<<<<< HEAD
-        xml << Hearth::XML::Node.new('PartNumber', stub[:part_number].to_s) unless stub[:part_number].nil?
-        xml << Hearth::XML::Node.new('LastModified', Hearth::TimeHelper.to_date_time(stub[:last_modified])) unless stub[:last_modified].nil?
-        xml << Hearth::XML::Node.new('ETag', stub[:e_tag].to_s) unless stub[:e_tag].nil?
-        xml << Hearth::XML::Node.new('Size', stub[:member_size].to_s) unless stub[:member_size].nil?
-        xml << Hearth::XML::Node.new('ChecksumCRC32', stub[:checksum_crc32].to_s) unless stub[:checksum_crc32].nil?
-        xml << Hearth::XML::Node.new('ChecksumCRC32C', stub[:checksum_crc32_c].to_s) unless stub[:checksum_crc32_c].nil?
-        xml << Hearth::XML::Node.new('ChecksumSHA1', stub[:checksum_sha1].to_s) unless stub[:checksum_sha1].nil?
-        xml << Hearth::XML::Node.new('ChecksumSHA256', stub[:checksum_sha256].to_s) unless stub[:checksum_sha256].nil?
-=======
         xml << Hearth::XML::Node.new('PartNumber', stub.part_number.to_s) unless stub.part_number.nil?
         xml << Hearth::XML::Node.new('LastModified', Hearth::TimeHelper.to_date_time(stub.last_modified)) unless stub.last_modified.nil?
         xml << Hearth::XML::Node.new('ETag', stub.e_tag.to_s) unless stub.e_tag.nil?
@@ -4254,7 +4164,6 @@
         xml << Hearth::XML::Node.new('ChecksumCRC32C', stub.checksum_crc32_c.to_s) unless stub.checksum_crc32_c.nil?
         xml << Hearth::XML::Node.new('ChecksumSHA1', stub.checksum_sha1.to_s) unless stub.checksum_sha1.nil?
         xml << Hearth::XML::Node.new('ChecksumSHA256', stub.checksum_sha256.to_s) unless stub.checksum_sha256.nil?
->>>>>>> bd125e22
         xml
       end
     end
@@ -4945,17 +4854,10 @@
       def self.stub(node_name, stub)
         stub ||= Types::QueueConfiguration.new
         xml = Hearth::XML::Node.new(node_name)
-<<<<<<< HEAD
-        xml << Hearth::XML::Node.new('Id', stub[:id].to_s) unless stub[:id].nil?
-        xml << Hearth::XML::Node.new('Queue', stub[:queue_arn].to_s) unless stub[:queue_arn].nil?
-        xml << Stubs::EventList.stub('Event', stub[:events]) unless stub[:events].nil?
-        xml << Stubs::NotificationConfigurationFilter.stub('Filter', stub[:member_filter]) unless stub[:member_filter].nil?
-=======
         xml << Hearth::XML::Node.new('Id', stub.id.to_s) unless stub.id.nil?
         xml << Hearth::XML::Node.new('Queue', stub.queue_arn.to_s) unless stub.queue_arn.nil?
         xml << Stubs::EventList.stub('Event', stub.events) unless stub.events.nil?
         xml << Stubs::NotificationConfigurationFilter.stub('Filter', stub.filter) unless stub.filter.nil?
->>>>>>> bd125e22
         xml
       end
     end
@@ -5096,17 +4998,6 @@
       def self.stub(node_name, stub)
         stub ||= Types::ReplicationRule.new
         xml = Hearth::XML::Node.new(node_name)
-<<<<<<< HEAD
-        xml << Hearth::XML::Node.new('ID', stub[:id].to_s) unless stub[:id].nil?
-        xml << Hearth::XML::Node.new('Priority', stub[:priority].to_s) unless stub[:priority].nil?
-        xml << Hearth::XML::Node.new('Prefix', stub[:prefix].to_s) unless stub[:prefix].nil?
-        xml << Stubs::ReplicationRuleFilter.stub('Filter', stub[:member_filter]) unless stub[:member_filter].nil?
-        xml << Hearth::XML::Node.new('Status', stub[:status].to_s) unless stub[:status].nil?
-        xml << Stubs::SourceSelectionCriteria.stub('SourceSelectionCriteria', stub[:source_selection_criteria]) unless stub[:source_selection_criteria].nil?
-        xml << Stubs::ExistingObjectReplication.stub('ExistingObjectReplication', stub[:existing_object_replication]) unless stub[:existing_object_replication].nil?
-        xml << Stubs::Destination.stub('Destination', stub[:destination]) unless stub[:destination].nil?
-        xml << Stubs::DeleteMarkerReplication.stub('DeleteMarkerReplication', stub[:delete_marker_replication]) unless stub[:delete_marker_replication].nil?
-=======
         xml << Hearth::XML::Node.new('ID', stub.id.to_s) unless stub.id.nil?
         xml << Hearth::XML::Node.new('Priority', stub.priority.to_s) unless stub.priority.nil?
         xml << Hearth::XML::Node.new('Prefix', stub.prefix.to_s) unless stub.prefix.nil?
@@ -5116,7 +5007,6 @@
         xml << Stubs::ExistingObjectReplication.stub('ExistingObjectReplication', stub.existing_object_replication) unless stub.existing_object_replication.nil?
         xml << Stubs::Destination.stub('Destination', stub.destination) unless stub.destination.nil?
         xml << Stubs::DeleteMarkerReplication.stub('DeleteMarkerReplication', stub.delete_marker_replication) unless stub.delete_marker_replication.nil?
->>>>>>> bd125e22
         xml
       end
     end
@@ -5779,17 +5669,10 @@
       def self.stub(node_name, stub)
         stub ||= Types::TopicConfiguration.new
         xml = Hearth::XML::Node.new(node_name)
-<<<<<<< HEAD
-        xml << Hearth::XML::Node.new('Id', stub[:id].to_s) unless stub[:id].nil?
-        xml << Hearth::XML::Node.new('Topic', stub[:topic_arn].to_s) unless stub[:topic_arn].nil?
-        xml << Stubs::EventList.stub('Event', stub[:events]) unless stub[:events].nil?
-        xml << Stubs::NotificationConfigurationFilter.stub('Filter', stub[:member_filter]) unless stub[:member_filter].nil?
-=======
         xml << Hearth::XML::Node.new('Id', stub.id.to_s) unless stub.id.nil?
         xml << Hearth::XML::Node.new('Topic', stub.topic_arn.to_s) unless stub.topic_arn.nil?
         xml << Stubs::EventList.stub('Event', stub.events) unless stub.events.nil?
         xml << Stubs::NotificationConfigurationFilter.stub('Filter', stub.filter) unless stub.filter.nil?
->>>>>>> bd125e22
         xml
       end
     end
