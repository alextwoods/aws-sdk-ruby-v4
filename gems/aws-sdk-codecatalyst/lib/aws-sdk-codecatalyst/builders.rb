--- conflicted
+++ resolved
@@ -255,15 +255,9 @@
     class Filter
       def self.build(input)
         data = {}
-<<<<<<< HEAD
-        data['key'] = input[:key] unless input[:key].nil?
-        data['values'] = StringList.build(input[:member_values]) unless input[:member_values].nil?
-        data['comparisonOperator'] = input[:comparison_operator] unless input[:comparison_operator].nil?
-=======
         data['key'] = input.key unless input.key.nil?
         data['values'] = StringList.build(input.values) unless input.values.nil?
         data['comparisonOperator'] = input.comparison_operator unless input.comparison_operator.nil?
->>>>>>> bd125e22
         data
       end
     end
@@ -658,11 +652,7 @@
 
         http_req.headers['Content-Type'] = 'application/json'
         data = {}
-<<<<<<< HEAD
-        data['sortBy'] = WorkflowRunSortCriteriaList.build(input[:member_sort_by]) unless input[:member_sort_by].nil?
-=======
         data['sortBy'] = WorkflowRunSortCriteriaList.build(input.sort_by) unless input.sort_by.nil?
->>>>>>> bd125e22
         http_req.body = ::StringIO.new(Hearth::JSON.dump(data))
       end
     end
@@ -689,11 +679,7 @@
 
         http_req.headers['Content-Type'] = 'application/json'
         data = {}
-<<<<<<< HEAD
-        data['sortBy'] = WorkflowSortCriteriaList.build(input[:member_sort_by]) unless input[:member_sort_by].nil?
-=======
         data['sortBy'] = WorkflowSortCriteriaList.build(input.sort_by) unless input.sort_by.nil?
->>>>>>> bd125e22
         http_req.body = ::StringIO.new(Hearth::JSON.dump(data))
       end
     end
@@ -709,15 +695,9 @@
     class ProjectListFilter
       def self.build(input)
         data = {}
-<<<<<<< HEAD
-        data['key'] = input[:key] unless input[:key].nil?
-        data['values'] = StringList.build(input[:member_values]) unless input[:member_values].nil?
-        data['comparisonOperator'] = input[:comparison_operator] unless input[:comparison_operator].nil?
-=======
         data['key'] = input.key unless input.key.nil?
         data['values'] = StringList.build(input.values) unless input.values.nil?
         data['comparisonOperator'] = input.comparison_operator unless input.comparison_operator.nil?
->>>>>>> bd125e22
         data
       end
     end
