# frozen_string_literal: true

require 'openssl'
require 'tempfile'
require 'time'
require 'uri'
require 'set'
require 'cgi'
require 'pathname'

module AWS
  # Module for Signature V4 signing.
  module SigV4
    # Utility class for signing a request for AWS Signature V4. This
    # class provides three methods for generating signatures:
    #
    # * {#sign_request} - Signs a given request with the appropriate headers.
    #
    # * {#presign_url} - Computes a pre-signed request with an expiration.
    #   By default, the body of this request is not signed and the request
    #   expires in 15 minutes.
    #
    # * {#sign_event} - Signs an event and returns the signature headers and
    #   the prior signature used for the next event signing.
    #
    # To use the signer, you need to specify the service, region, and
    # credentials, either on {#initialize} or passed to `sign_request`.
    #
    # The service name is normally the endpoint prefix to an AWS
    # service. For example:
    #
    #     ec2.us-west-1.amazonaws.com => ec2
    #
    # The region is normally the second portion of the endpoint, following
    # the service name.
    #
    #     ec2.us-west-1.amazonaws.com => us-west-1
    #
    # It is important to have the correct service and region name, or the
    # signature will be invalid.
    #
    # You can configure the signer with a static {Credentials} object via the
    # `:credentials` option, or you can provide refreshing credentials via the
    # `:credential_provider` option. A credential provider is any object that
    # responds to `#credentials` and returns a {Credentials} object. If both
    # options are provided, the `:credential_provider` takes precedence.
    #
    # If you are using the AWS SDK for Ruby, you can use any of the credential
    # provider classes:
    #
    # * AWS::SDK::Core::AssumeRoleCredentialProvider
    # * AWS::SDK::Core::AssumeRoleWebIdentityCredentialProvider
    # * AWS::SDK::Core::EC2CredentialProvider
    # * AWS::SDK::Core::ECSCredentialProvider
    # * AWS::SDK::Core::ProcessCredentialProvider
    # * AWS::SDK::Core::SSOCredentialProvider
    # * AWS::SDK::Core::StaticCredentialProvider
    # * AWS::SDK::CognitoIdentity::CredentialProvider
    #
    # @example Configuring with static credentials:
    #
    #   signer = AWS::SigV4::Signer.new(
    #     service: 's3',
    #     region: 'us-east-1',
    #     # static credentials
    #     credentials: AWS::SigV4::Credentials.new(
    #       access_key_id: 'akid',
    #       secret_access_key: 'secret'
    #     )
    #   )
    #
    # @example Configuring with a credential provider:
    #
    #   signer = AWS::SigV4::Signer.new(
    #     service: 's3',
    #     region: 'us-east-1',
    #     # refreshing credential provider, responds to #credentials
    #     credential_provider: AWS::SDK::Core::EC2CredentialProvider.new
    #   )
    #
    class Signer
<<<<<<< HEAD
      @use_crt =
=======
      # rubocop:disable Style/ClassVars
      @@use_crt =
>>>>>>> 2adb2383
        begin
          require 'aws-crt'
        rescue LoadError
          false
        end
      # rubocop:enable Style/ClassVars

      # @option options [String] :service The service signing name, e.g. 's3'.
      #
      # @option options [String] :region The region name, e.g. 'us-east-1'.
      #
      # @option options [Credentials] :credentials A {Credentials} object, or
      #   any object that responds to the following methods:
      #
      #     * `#access_key_id` => String
      #     * `#secret_access_key` => String
      #     * `#session_token` => String, nil
      #     * `#expiration` => Time, nil
      #
      # @option options [#credentials] :credential_provider An object that
      #   responds to `#credentials`, returning a {Credentials} object or any
      #   an object that responds to the following methods:
      #
      #     * `#access_key_id` => String
      #     * `#secret_access_key` => String
      #     * `#session_token` => String, nil
      #     * `#expiration` => Time, nil
      #
      # @option options [Array<String>] :unsigned_headers ([]) A list of
      #   headers that should not be signed. This is useful when a proxy
      #   modifies headers, such as 'User-Agent', invalidating a signature.
      #
      # @option options [Boolean] :uri_escape_path (true) When `true`,
      #   the request URI path is uri-escaped as part of computing the canonical
      #   request string. This is required for every service, except Amazon S3,
      #   as of late 2016.
      #
      # @option options [Boolean] :apply_checksum_header (true) When `true`,
      #   the computed content checksum is applied to the request headers.
      #   This is required for AWS Glacier, and optional for every other AWS
      #   service as of late 2016.
      #
      # @option options [Symbol] :signing_algorithm (:sigv4) The
      #   algorithm to use for signing. :sigv4a is only supported when
      #   `aws-crt` is available.
      #
      # @option options [Boolean] :omit_session_token (false)
      #   If `true`, the security token is added to the final signing result,
      #   but is treated as "unsigned" and does not contribute
      #   to the authorization signature.
      #
      # @option options [Boolean] :normalize_path (true)
      #   When `true`, the uri paths will be normalized
      #   when building the canonical request.
      def initialize(options = {})
        @service = options[:service]
        @region = options[:region]
        @credentials = options[:credentials]
        @credential_provider = options[:credential_provider]
        @unsigned_headers = Set.new(options.fetch(:unsigned_headers, []))
        # typical headers handled by proxies and load balancers
        @unsigned_headers << 'expect'
        @unsigned_headers << 'x-amzn-trace-id'
        @unsigned_headers << 'user-agent'
        # do not sign authorization
        @unsigned_headers << 'authorization'
        @uri_escape_path = options.fetch(:uri_escape_path, true)
        @apply_checksum_header = options.fetch(:apply_checksum_header, true)
        @signing_algorithm = options.fetch(:signing_algorithm, :sigv4)
        @normalize_path = options.fetch(:normalize_path, true)
        @omit_session_token = options.fetch(:omit_session_token, false)
      end

      # @return [String, nil]
      attr_reader :service

      # @return [String, nil]
      attr_reader :region

      # @return [Credentials, nil]
      attr_reader :credentials

      # @return [#credentials, nil]
      attr_reader :credential_provider

      # @return [Set<String>]
      attr_reader :unsigned_headers

      # @return [Boolean]
      attr_reader :uri_escape_path

      # @return [Boolean]
      attr_reader :apply_checksum_header

      # @return [Symbol]
      attr_reader :signing_algorithm

      # @return [Boolean]
      attr_reader :normalize_path

      # @return [Boolean]
      attr_reader :omit_session_token

      # Returns the resultant {Signature} with a hash of headers to apply to
      # your HTTP request. The given request is not modified.
      #
      #     signature = signer.sign_request(
      #       request: request, # Hearth::HTTP::Request or similar
      #       # also allows for SigV4 instance overrides
      #       region: 'new-region',
      #       service: 's3-outposts',
      #       credentials: AWS::SigV4::Credentials.new(
      #         access_key_id: 'different akid',
      #         secret_access_token: 'different secret'
      #       )
      #     )
      #
      #     # Apply the following hash of headers to your HTTP request
      #     signature.headers['authorization']
      #     signature.headers['host']
      #     signature.headers['x-amz-date']
      #     signature.headers['x-amz-security-token']
      #     signature.headers['x-amz-content-sha256']
      #
      # In addition to computing the signature headers, the canonical request,
      # string to sign, content sha256 checksum, and other information are also
      # available as metadata. These values are useful for debugging signature
      # errors returned by AWS.
      #
      #     signature.metadata #= "{...}"
      #     signature.metadata[:canonical_request] #=> "..."
      #     signature.metadata[:string_to_sign] #=> "..."
      #     signature.metadata[:content_sha256] #=> "..."
      #
      # @param [required, Hash] request A hash of request parts for signing.
      #   Parts must include :http_method and :url, and optionally include
      #   :headers and :body.
      #
      # @option request [required, String] :http_method One of
      #   'GET', 'HEAD', 'PUT', 'POST', 'PATCH', or 'DELETE'
      #
      # @option request [required, String, URI::HTTPS, URI::HTTP] :url
      #   The request URI. Must be a valid HTTP or HTTPS URI.
      #
      # @option request [Hash] :headers ({}) A hash of headers
      #   to sign. If the 'X-Amz-Content-Sha256' header is set, the `:body`
      #   is optional and will not be read.
      #
      # @option request [String, IO] :body ('') The HTTP request body.
      #   A sha256 checksum is computed of the body unless the
      #   'X-Amz-Content-Sha256' header is set.
      #
      # @option kwargs [Time] :time (Time.now) Time of the signature.
      #   This value can be used as the starting time for the signed request.
      #
      # @param kwargs Accepts additional options provided to {#initialize}.
      #
      # @return [Signature] Return an instance of {Signature} that has
      #   a `#headers` method. The headers must be applied to your request.
      #
      def sign_request(request:, **kwargs)
        options = extract_options(kwargs)

        return crt_sign_request(request, options) if Signer.use_crt?

        creds = options[:credentials]

        http_method = extract_http_method(request)
        url = extract_url(request)
        Signer.normalize_path(url) if options[:normalize_path]
        headers = downcase_headers(request[:headers])

        datetime = headers['x-amz-date']
        datetime ||= options[:time].utc.strftime('%Y%m%dT%H%M%SZ')
        date = datetime[0, 8]

        content_sha256 = headers['x-amz-content-sha256']
        content_sha256 ||= sha256_hexdigest(request[:body] || '')

        sigv4_headers = {}
        sigv4_headers['host'] = headers['host'] || host(url)
        sigv4_headers['x-amz-date'] = datetime
        if creds.session_token && !options[:omit_session_token]
          if options[:signing_algorithm] == :'sigv4-s3express'
            sigv4_headers['x-amz-s3session-token'] = creds.session_token
          else
            sigv4_headers['x-amz-security-token'] = creds.session_token
          end
        end
        if options[:apply_checksum_header]
          sigv4_headers['x-amz-content-sha256'] ||= content_sha256
        end

        # merge so we do not modify given headers hash
        headers = headers.merge(sigv4_headers)

        # compute signature parts
        creq = canonical_request(
          http_method, url, options[:uri_escape_path],
          headers, options[:unsigned_headers], content_sha256
        )

        sts = string_to_sign(
          datetime, options[:region], options[:service], creq
        )
        sig = signature(
          creds.secret_access_key, date,
          options[:region], options[:service], sts
        )
        credential = credential(
          creds, date, options[:region], options[:service]
        )
        signed_headers = signed_headers(headers, options[:unsigned_headers])

        # apply signature
        sigv4_headers['authorization'] = [
          "AWS4-HMAC-SHA256 Credential=#{credential}",
          "SignedHeaders=#{signed_headers}",
          "Signature=#{sig}"
        ].join(', ')

        if creds.session_token && options[:omit_session_token]
          sigv4_headers['x-amz-security-token'] = creds.session_token
        end

        # Returning the signature components.
        Signature.new(
          headers: sigv4_headers,
          metadata: {
            signature: sig,
            string_to_sign: sts,
            canonical_request: creq,
            content_sha256: content_sha256
          }
        )
      end

      # rubocop:disable Layout/LineLength
      # Signs a event and returns signature headers and prior signature
      # used for next event signing.
      #
      # Headers of a sigv4 signed event message only contains 2 headers
      #   * ':chunk-signature'
      #     * computed signature of the event, binary string, 'bytes' type
      #   * ':date'
      #     * millisecond since epoch, 'timestamp' type
      #
      # Payload of the sigv4 signed event message contains eventstream encoded message
      # which is serialized based on input and protocol
      #
      # To sign events
      #
      #     headers_0, signature_0 = signer.sign_event(
      #       prior_signature, # hex-encoded string
      #       payload_0, # binary string (eventstream encoded event 0)
      #       encoder, # AWS::EventStreamEncoder
      #     )
      #
      #     headers_1, signature_1 = signer.sign_event(
      #       signature_0,
      #       payload_1, # binary string (eventstream encoded event 1)
      #       encoder
      #     )
      #
      # The initial prior_signature should be using the signature computed at initial request
      #
      # Note:
      #
      #   Since ':chunk-signature' header value has bytes type, the signature value provided
      #   needs to be a binary string instead of a hex-encoded string (like original signature
      #   V4 algorithm). Thus, when returning signature value used for next event siging, the
      #   signature value (a binary string) used at ':chunk-signature' needs to converted to
      #   hex-encoded string using #unpack
      # def sign_event(prior_signature, payload, encoder, options = {})
      #   # Note: CRT does not currently provide event stream signing, so we always use the ruby implementation.
      #   creds = fetch_credentials(kwargs)
      #   time = Time.now
      #   headers = {}
      #
      #   datetime = time.utc.strftime("%Y%m%dT%H%M%SZ")
      #   date = datetime[0,8]
      #   headers[':date'] = AWS::EventStream::HeaderValue.new(value: time.to_i * 1000, type: 'timestamp')
      #
      #   region = extract_region(options)
      #   service = extract_service(options)
      #
      #   sts = event_string_to_sign(datetime, headers, payload, prior_signature, encoder)
      #   sig = event_signature(creds.secret_access_key, date, region, service, sts)
      #
      #   headers[':chunk-signature'] = AWS::EventStream::HeaderValue.new(value: sig, type: 'bytes')
      #
      #   # Returning signed headers and signature value in hex-encoded string
      #   [headers, sig.unpack('H*').first]
      # end
      # rubocop:enable Layout/LineLength

      # Signs a URL with query authentication. Using query parameters
      # to authenticate requests is useful when you want to express a
      # request entirely in a URL. This method is also referred as
      # pre-signing a URL.
      #
      # To generate a pre-signed URL, you must provide a request hash with an
      # HTTP URI and the http method.
      #
      #     url = signer.presign_url(
      #       request: {
      #         http_method: 'GET',
      #         url: 'https://my-bucket.s3-us-east-1.amazonaws.com/key',
      #       }
      #     )
      #
      # By default, signatures are valid for 15 minutes. You can specify
      # the number of seconds for the URL to expire in.
      #
      #     url = signer.presign_url(
      #       request: {
      #         http_method: 'GET',
      #         url: 'https://my-bucket.s3-us-east-1.amazonaws.com/key',
      #       },
      #       expires_in: 3600 # one hour
      #     )
      #
      # You can provide a hash of headers that you plan to send with the
      # request. Every 'X-Amz-*' header you plan to send with the request
      # **must** be provided, or the signature is invalid. Other headers
      # are optional, but should be provided for security reasons.
      #
      #     url = signer.presign_url(
      #       request: {
      #         http_method: 'PUT',
      #         url: 'https://my-bucket.s3-us-east-1.amazonaws.com/key',
      #         headers: {
      #           'X-Amz-Meta-Custom' => 'metadata'
      #         }
      #       }
      #     )
      #
      # @param [required, Hash] request A hash of request parts for signing.
      #   Parts must include :http_method and :url, and optionally include
      #   :headers and :body.
      #
      # @option request [required, String] :http_method One of
      #   'GET', 'HEAD', 'PUT', 'POST', 'PATCH', or 'DELETE'
      #
      # @option request [required, String, URI::HTTPS, URI::HTTP] :url
      #   The request URI. Must be a valid HTTP or HTTPS URI.
      #
      # @option request [Hash] :headers ({}) A hash of headers that should be
      #   signed and senta long with the request. All x-amz-* headers must be
      #   present during signing. Other headers are optional.
      #
      #   If the 'X-Amz-Content-Sha256' header is set, the `:body` is optional
      #   and will not be read. If you wish to send the pre-signed request
      #   without signing a body, you can set it to 'UNSIGNED-PAYLOAD'.
      #
      # @option request [String, IO] :body ('') The HTTP request body.
      #   A sha256 checksum is computed of the body unless the
      #   'X-Amz-Content-Sha256' header is set.
      #
      # @option kwargs [Integer] :expires_in (900) The number of seconds that
      #   the pre-signed URL should be valid for. Defaults to 15 minutes.
      #
      # @option kwargs [String] :body_digest The SHA256 hexdigest of the request
      #   body. If you wish to send the pre-signed request without signing the
      #   body, you can pass 'UNSIGNED-PAYLOAD' as the `:body_digest` in place
      #   of passing `:body`.
      #
      # @option kwargs [Time] :time (Time.now) Time of the signature.
      #   This value can be used as the starting time for when the pre-signed
      #   URL becomes valid.
      #
      # @param kwargs Accepts additional options provided to {#initialize},
      #   except for :apply_checksum_header.
      #
      # @return [PresignedUrl]
      #
      # @see http://docs.aws.amazon.com/AmazonS3/latest/API/sigv4-query-string-auth.html
      def presign_url(request:, **kwargs)
        options = extract_options(kwargs)

        return crt_presign_url(request, options) if Signer.use_crt?

        creds = options[:credentials]

        http_method = extract_http_method(request)
        url = extract_url(request)
        Signer.normalize_path(url) if options[:normalize_path]

        headers = downcase_headers(request[:headers])
        headers['host'] ||= host(url)

        datetime = headers['x-amz-date']
        datetime ||= options[:time].utc.strftime('%Y%m%dT%H%M%SZ')
        date = datetime[0, 8]

        content_sha256 = headers['x-amz-content-sha256']
        content_sha256 ||= options[:body_digest]
        content_sha256 ||= sha256_hexdigest(request[:body] || '')

        params = {}
        params['X-Amz-Algorithm'] = 'AWS4-HMAC-SHA256'
        params['X-Amz-Credential'] = credential(
          creds, date, options[:region], options[:service]
        )
        params['X-Amz-Date'] = datetime
        params['X-Amz-Expires'] = options[:expires_in].to_s
        if creds.session_token && !options[:omit_session_token]
          if options[:signing_algorithm] == :'sigv4-s3express'
            params['X-Amz-S3session-Token'] = creds.session_token
          else
            params['X-Amz-Security-Token'] = creds.session_token
          end
        end
        params['X-Amz-SignedHeaders'] = signed_headers(
          headers, options[:unsigned_headers]
        )

        # Headers that should be used with the URL
        sigv4_headers = (headers.to_a - params.to_a).to_h

        params = params.map do |key, value|
          "#{Signer.uri_escape(key)}=#{Signer.uri_escape(value)}"
        end.join('&')

        if url.query
          url.query += "&#{params}"
        else
          url.query = params
        end

        creq = canonical_request(
          http_method, url, options[:uri_escape_path], headers,
          options[:unsigned_headers], content_sha256
        )
        sts = string_to_sign(
          datetime, options[:region], options[:service], creq
        )
        sig = signature(
          creds.secret_access_key, date, options[:region],
          options[:service], sts
        )
        url.query += "&X-Amz-Signature=#{sig}"
        if creds.session_token && options[:omit_session_token]
          escaped_token = CGI.escape(creds.session_token)
          url.query += "&X-Amz-Security-Token=#{escaped_token}"
        end

        PresignedUrl.new(
          url: url,
          headers: sigv4_headers,
          metadata: {
            signature: sig,
            string_to_sign: sts,
            canonical_request: creq,
            content_sha256: content_sha256
          }
        )
      end

      private

      def canonical_request(http_method, url, uri_escape_path, headers,
                            unsigned_headers, content_sha256)
        [
          http_method,
          path(url, uri_escape_path),
          normalized_querystring(url.query || ''),
          "#{canonical_headers(headers, unsigned_headers)}\n",
          signed_headers(headers, unsigned_headers),
          content_sha256
        ].join("\n")
      end

      def string_to_sign(datetime, region, service, canonical_request)
        [
          'AWS4-HMAC-SHA256',
          datetime,
          credential_scope(datetime[0, 8], region, service),
          sha256_hexdigest(canonical_request)
        ].join("\n")
      end

      # Compared to original #string_to_sign at signature v4 algorithm
      # there is no canonical_request concept for an eventstream event,
      # instead, an event contains headers and payload two parts, and
      # they will be used for computing digest in #event_string_to_sign
      #
      # Note:
      #   While headers need to be encoded under eventstream format,
      #   payload used is already eventstream encoded (event without signature),
      #   thus no extra encoding is needed.
      # def event_string_to_sign(datetime, headers, payload, prior_signature,
      #                          encoder)
      #   encoded_headers = encoder.encode_headers(
      #     AWS::EventStream::Message.new(headers: headers, payload: payload)
      #   )
      #   [
      #     "AWS4-HMAC-SHA256-PAYLOAD",
      #     datetime,
      #     credential_scope(datetime[0,8], region, service),
      #     prior_signature,
      #     sha256_hexdigest(encoded_headers),
      #     sha256_hexdigest(payload)
      #   ].join("\n")
      # end

      def credential_scope(date, region, service)
        [
          date,
          region,
          service,
          'aws4_request'
        ].join('/')
      end

      def credential(creds, date, region, service)
        "#{creds.access_key_id}/#{credential_scope(date, region, service)}"
      end

      def signature(secret_access_key, date, region, service, string_to_sign)
        k_date = hmac("AWS4#{secret_access_key}", date)
        k_region = hmac(k_date, region)
        k_service = hmac(k_region, service)
        k_credentials = hmac(k_service, 'aws4_request')
        hexhmac(k_credentials, string_to_sign)
      end

      # Comparing to original signature v4 algorithm,
      # returned signature is a binary string instread of
      # hex-encoded string. (Since ':chunk-signature' requires
      # 'bytes' type)
      #
      # Note:
      #   converting signature from binary string to hex-encoded
      #   string is handled at #sign_event instead. (Will be used
      #   as next prior signature for event signing)
      # def event_signature(secret_access_key, date, region, service,
      #                     string_to_sign)
      #   k_date = hmac("AWS4" + secret_access_key, date)
      #   k_region = hmac(k_date, region)
      #   k_service = hmac(k_region, service)
      #   k_credentials = hmac(k_service, 'aws4_request')
      #   hmac(k_credentials, string_to_sign)
      # end

      def path(url, uri_escape_path)
        path = url.path
        path = '/' if path == ''
        if uri_escape_path
          Signer.uri_escape_path(path)
        else
          path
        end
      end

      def normalized_querystring(querystring)
        params = querystring.split('&')
        params = params.map { |p| p.match(/=/) ? p : "#{p}=" }
        # From: https://docs.aws.amazon.com/general/latest/gr/sigv4-create-canonical-request.html
        # Sort the parameter names by character code point in ascending order.
        # Parameters with duplicate names should be sorted by value.
        #
        # Default sort <=> in JRuby will swap members
        # occasionally when <=> is 0 (considered still sorted), but this
        # causes our normalized query string to not match the sent querystring.
        # When names match, we then sort by their values.  When values also
        # match then we sort by their original order
        params.each.with_index.sort do |a, b|
          a, a_offset = a
          b, b_offset = b
          a_name, a_value = a.split('=')
          b_name, b_value = b.split('=')
          if a_name == b_name
            if a_value == b_value
              a_offset <=> b_offset
            else
              a_value <=> b_value
            end
          else
            a_name <=> b_name
          end
        end.map(&:first).join('&')
      end

      def downcase_headers(headers)
        (headers || {}).transform_keys(&:downcase)
      end

      def signed_headers(headers, unsigned_headers)
        headers.inject([]) do |signed_headers, (header, _)|
          if unsigned_headers.include?(header)
            signed_headers
          else
            signed_headers << header
          end
        end.sort.join(';')
      end

      def canonical_headers(headers, unsigned_headers)
        headers = headers.inject([]) do |hdrs, (k, v)|
          if unsigned_headers.include?(k)
            hdrs
          else
            hdrs << [k, v]
          end
        end
        headers = headers.sort_by(&:first)
        headers.map do |k, v|
          "#{k}:#{canonical_header_value(v.to_s)}"
        end.join("\n")
      end

      def canonical_header_value(value)
        value.gsub(/\s+/, ' ').strip
      end

      def host(uri)
        # Handles known and unknown URI schemes; default_port nil when unknown.
        if uri.default_port == uri.port
          uri.host
        else
          "#{uri.host}:#{uri.port}"
        end
      end

      # @param [File, Tempfile, IO#read, String] value
      # @return [String<SHA256 Hexdigest>]
      def sha256_hexdigest(value)
        if (value.is_a?(File) || value.is_a?(Tempfile)) &&
           !value.path.nil? && File.exist?(value.path)
          OpenSSL::Digest::SHA256.file(value).hexdigest
        elsif value.respond_to?(:read)
          sha256 = OpenSSL::Digest.new('SHA256')
          loop do
            chunk = value.read(1024 * 1024) # 1MB
            break unless chunk

            sha256.update(chunk)
          end
          value.rewind
          sha256.hexdigest
        else
          OpenSSL::Digest::SHA256.hexdigest(value)
        end
      end

      def hmac(key, value)
        OpenSSL::HMAC.digest(OpenSSL::Digest.new('sha256'), key, value)
      end

      def hexhmac(key, value)
        OpenSSL::HMAC.hexdigest(OpenSSL::Digest.new('sha256'), key, value)
      end

      # Signing methods take options as override. This returns a hash of
      # options to use after resolving instance variables and validation.
      def extract_options(kwargs)
        {
          # request options
          service: extract_service(kwargs),
          region: extract_region(kwargs),
          credentials: fetch_credentials(kwargs),
          unsigned_headers: kwargs.fetch(:unsigned_headers, @unsigned_headers)
                                  .map(&:downcase),
          uri_escape_path: kwargs.fetch(:uri_escape_path, @uri_escape_path),
          apply_checksum_header: kwargs.fetch(
            :apply_checksum_header, @apply_checksum_header
          ),
          signing_algorithm: extract_signing_algorithm(kwargs),
          normalize_path: kwargs.fetch(:normalize_path, @normalize_path),
          omit_session_token: kwargs.fetch(
            :omit_session_token, @omit_session_token
          ),
          # Not instance options, but convenient to define here
          # to pass through to CRT.
          time: kwargs.fetch(:time, Time.now),
          # presigned url
          expires_in: extract_expires_in(kwargs),
          body_digest: kwargs[:body_digest]
        }
      end

      def extract_service(kwargs)
        if kwargs[:service]
          kwargs[:service]
        elsif @service
          @service
        else
          raise ArgumentError, 'missing required option :service'
        end
      end

      def extract_region(kwargs)
        if kwargs[:region]
          kwargs[:region]
        elsif @region
          @region
        else
          raise ArgumentError, 'missing required option :region'
        end
      end

      def fetch_credentials(kwargs)
        credentials = kwargs.fetch(:credentials, @credentials)
        provider = kwargs.fetch(:credential_provider, @credential_provider)

        if !credentials && !provider
          raise ArgumentError,
                'missing required option :credentials or :credentials_provider.'
        end

        credentials = provider.credentials if provider
        unless credentials.set?
          raise ArgumentError,
                'Unable to sign the request without credentials set.'
        end

        credentials
      end

      def extract_signing_algorithm(kwargs)
        # defaults to sigv4 in initialize
        signing_algorithm = kwargs[:signing_algorithm] || @signing_algorithm

        unless %i[sigv4 sigv4a sigv4-s3express].include?(signing_algorithm)
          raise ArgumentError,
                'Signing algorithm must be `:sigv4`, `:sigv4a`, ' \
                "or `:'sigv4-s3express'`."
        end

        if signing_algorithm == :sigv4a && !Signer.use_crt?
          raise ArgumentError,
                'You are attempting to use a Signer for sigv4a which ' \
<<<<<<< HEAD
                'requires the `aws-crt` gem. Please install the gem or add ' \
                'it to your gemfile.'
        end

        if signing_algorithm == :'sigv4-s3express' && Signer.use_crt? &&
           Aws::Crt::GEM_VERSION <= '0.1.9'
          raise ArgumentError,
                'This version of aws-crt does not support S3 Express. Please
                 update this gem to at least version 0.2.0.'
=======
                'requires the `aws-crt` gem. Please install the gem or ' \
                'add it to your gemfile.'
>>>>>>> 2adb2383
        end

        signing_algorithm
      end

      def extract_http_method(request)
        unless request[:http_method]
          raise ArgumentError, 'missing required option :http_method'
        end

        request[:http_method].upcase
      end

      def extract_url(request)
        raise ArgumentError, 'missing required option :url' unless request[:url]

        URI(request[:url])
      end

      def extract_expires_in(kwargs)
        case kwargs[:expires_in]
        when nil then 900
        when Integer then kwargs[:expires_in]
        else
          raise ArgumentError, 'expected :expires_in to be a number of seconds'
        end
      end

      ### CRT Code

      # the credentials used by CRT must be a
      # CRT StaticCredentialsProvider object
      def crt_fetch_credentials(options)
        Aws::Crt::Auth::StaticCredentialsProvider.new(
          options[:credentials].access_key_id,
          options[:credentials].secret_access_key,
          options[:credentials].session_token
        )
      end

      def crt_sign_request(request, options)
        creds = crt_fetch_credentials(options)

        http_method = extract_http_method(request)
        url = extract_url(request)
        headers = downcase_headers(request[:headers])

        datetime =
          if headers.include?('x-amz-date')
            Time.parse(headers.delete('x-amz-date'))
          end
        datetime ||= options[:time]

        content_sha256 = headers.delete('x-amz-content-sha256')
        content_sha256 ||= sha256_hexdigest(request[:body] || '')

        sigv4_headers = {}
        sigv4_headers['host'] = headers['host'] || host(url)

        # Modify the user-agent to add usage of crt-signer
        if headers.include?('user-agent')
          ua = headers['user-agent']
          algorithm = options[:signing_algorithm]
          version = AWS::SigV4::VERSION
          sigv4_headers['user-agent'] =
            "#{ua} crt-signer/#{algorithm}/#{version}"
        end

        # merge so we do not modify given headers hash
        headers = headers.merge(sigv4_headers)

        sbht = if options[:apply_checksum_header]
                 :sbht_content_sha256
               else
                 :sbht_none
               end

        config = Aws::Crt::Auth::SigningConfig.new(
          algorithm: options[:signing_algorithm],
          signature_type: :http_request_headers,
          region: options[:region],
          service: options[:service],
          date: datetime,
          signed_body_value: content_sha256,
          signed_body_header_type: sbht,
          credentials: creds,
          unsigned_headers: options[:unsigned_headers],
          use_double_uri_encode: options[:uri_escape_path],
          should_normalize_uri_path: options[:normalize_path],
          omit_session_token: options[:omit_session_token]
        )
        http_request = Aws::Crt::Http::Message.new(
          http_method, url.to_s, headers
        )
        signable = Aws::Crt::Auth::Signable.new(http_request)

        signing_result = Aws::Crt::Auth::Signer.sign_request(config, signable)

        Signature.new(
          headers: sigv4_headers.merge(
            downcase_headers(signing_result[:headers])
          ),
          metadata: {
            signature: signing_result[:signature],
            string_to_sign: 'CRT_INTERNAL',
            canonical_request: 'CRT_INTERNAL',
            content_sha256: content_sha256
          }
        )
      end

      def crt_presign_url(request, options)
        creds = crt_fetch_credentials(options)

        http_method = extract_http_method(request)
        url = extract_url(request)
        headers = downcase_headers(request[:headers])
        headers['host'] ||= host(url)

        datetime =
          if headers.include?('x-amz-date')
            Time.parse(headers.delete('x-amz-date'))
          end
        datetime ||= options[:time]

        content_sha256 = headers.delete('x-amz-content-sha256')
        content_sha256 ||= options[:body_digest]
        content_sha256 ||= sha256_hexdigest(request[:body] || '')

        config = Aws::Crt::Auth::SigningConfig.new(
          algorithm: options[:signing_algorithm],
          signature_type: :http_request_query_params,
          region: options[:region],
          service: options[:service],
          date: datetime,
          signed_body_value: content_sha256,
          signed_body_header_type: :sbht_none, # url does not use checksum
          credentials: creds,
          unsigned_headers: options[:unsigned_headers],
          use_double_uri_encode: options[:uri_escape_path],
          should_normalize_uri_path: options[:normalize_path],
          omit_session_token: options[:omit_session_token],
          expiration_in_seconds: options[:expires_in]
        )
        http_request = Aws::Crt::Http::Message.new(
          http_method, url.to_s, headers
        )
        signable = Aws::Crt::Auth::Signable.new(http_request)

        signing_result = Aws::Crt::Auth::Signer.sign_request(
          config, signable, http_method, url.to_s
        )
        url = URI.parse(signing_result[:path])

        # Headers that should be used with the URL
        sigv4_headers = (headers.to_a - signing_result[:headers].to_a).to_h

        PresignedUrl.new(
          url: url,
          headers: sigv4_headers,
          metadata: {
            signature: 'CRT_INTERNAL',
            string_to_sign: 'CRT_INTERNAL',
            canonical_request: 'CRT_INTERNAL',
            content_sha256: content_sha256
          }
        )
      end

      class << self
        # @api private
        def use_crt?
          @use_crt
        end

        # @api private
        def uri_escape_path(path)
          path.gsub(%r{[^/]+}) { |part| uri_escape(part) }
        end

        # @api private
        def uri_escape(string)
          if string.nil?
            nil
          else
            CGI.escape(string.encode('UTF-8')).gsub('+', '%20').gsub('%7E', '~')
          end
        end

        # @api private
        def normalize_path(uri)
          normalized_path = Pathname.new(uri.path).cleanpath.to_s
          # Pathname is probably not correct to use. Empty paths will
          # resolve to "." and should be disregarded
          normalized_path = '' if normalized_path == '.'
          # Ensure trailing slashes are correctly preserved
          if uri.path.end_with?('/') && !normalized_path.end_with?('/')
            normalized_path << '/'
          end
          uri.path = normalized_path
        end
      end
    end
  end
end<|MERGE_RESOLUTION|>--- conflicted
+++ resolved
@@ -79,18 +79,12 @@
     #   )
     #
     class Signer
-<<<<<<< HEAD
       @use_crt =
-=======
-      # rubocop:disable Style/ClassVars
-      @@use_crt =
->>>>>>> 2adb2383
         begin
           require 'aws-crt'
         rescue LoadError
           false
         end
-      # rubocop:enable Style/ClassVars
 
       # @option options [String] :service The service signing name, e.g. 's3'.
       #
@@ -818,20 +812,8 @@
         if signing_algorithm == :sigv4a && !Signer.use_crt?
           raise ArgumentError,
                 'You are attempting to use a Signer for sigv4a which ' \
-<<<<<<< HEAD
-                'requires the `aws-crt` gem. Please install the gem or add ' \
-                'it to your gemfile.'
-        end
-
-        if signing_algorithm == :'sigv4-s3express' && Signer.use_crt? &&
-           Aws::Crt::GEM_VERSION <= '0.1.9'
-          raise ArgumentError,
-                'This version of aws-crt does not support S3 Express. Please
-                 update this gem to at least version 0.2.0.'
-=======
                 'requires the `aws-crt` gem. Please install the gem or ' \
                 'add it to your gemfile.'
->>>>>>> 2adb2383
         end
 
         signing_algorithm
