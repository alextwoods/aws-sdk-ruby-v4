name: Gems CI

on:
  push:
    branches:
      - main

  pull_request:
    branches:
      - main

env:
  java_version: 17
  ruby_version: 3.2

jobs:
  rspec:
    runs-on: ubuntu-latest
    strategy:
      fail-fast: false
      matrix:
        ruby: [3.0] #, 3.1, 3.2, 3.3]

    steps:
      - name: Setup Ruby
        uses: ruby/setup-ruby@v1
        with:
          ruby-version: ${{ matrix.ruby }}

      - uses: actions/checkout@v2

      - uses: actions/cache@v2
        with:
          path: |
            ~/.gradle/caches
            ~/.gradle/wrapper
          key: ${{ runner.os }}-gradle-${{ hashFiles('**/*.gradle*') }}
          restore-keys: |
            ${{ runner.os }}-gradle-

      - name: Set up JDK
        uses: actions/setup-java@v1
        with:
          java-version: ${{ env.java_version }}

      - name: Build and publish latest smithy-ruby from github to maven local
        run: |
          git clone --depth 1 https://github.com/smithy-lang/smithy-ruby.git
          cd smithy-ruby
          bundle install
          bundle exec rake codegen:publish-local
      
      - name: Install gems
        run: |
          bundle config set --local without 'repl'
          bundle install
          
      - name: Build gems
        run: bundle exec rake codegen:build

<<<<<<< HEAD
      - name: SigV4 Unit tests
        run: bundle exec rspec gems/aws-sigv4

      - name: Core Unit tests
        run: bundle exec rspec gems/aws-sdk-core

      - name: Gem Unit tests
        run: bundle exec rspec gems/ --exclude-pattern "gems/aws-sdk-core" --exclude-pattern "gems/aws-sigv4"
=======
      - name: Unit tests
        run: bundle exec rake test

  rubocop-core:
    runs-on: ubuntu-latest

    steps:
      - name: Set up Ruby
        uses: ruby/setup-ruby@v1
        with:
          ruby-version: ${{ env.ruby_version }}

      - uses: actions/checkout@v2

      - name: Install gems
        run: bundle install

      - name: Rubocop Core
        run: bundle exec rake rubocop:core
>>>>>>> 2adb2383

  rubocop-codegen:
    runs-on: ubuntu-latest

    steps:
<<<<<<< HEAD
      - name: Set up Ruby 3.3
        uses: ruby/setup-ruby@v1
        with:
          ruby-version: 3.3
=======
      - name: Set up Ruby
        uses: ruby/setup-ruby@v1
        with:
          ruby-version: ${{ env.ruby_version }}
>>>>>>> 2adb2383

      - uses: actions/checkout@v2

      - name: Install gems
        run: bundle install

<<<<<<< HEAD
      - name: Rubocop
        run: bundle exec rubocop -E -S gems/aws-sdk-core gems/aws-sigv4
=======
      - name: Rubocop Codegen
        run: bundle exec rake rubocop:codegen
>>>>>>> 2adb2383
<|MERGE_RESOLUTION|>--- conflicted
+++ resolved
@@ -58,16 +58,6 @@
       - name: Build gems
         run: bundle exec rake codegen:build
 
-<<<<<<< HEAD
-      - name: SigV4 Unit tests
-        run: bundle exec rspec gems/aws-sigv4
-
-      - name: Core Unit tests
-        run: bundle exec rspec gems/aws-sdk-core
-
-      - name: Gem Unit tests
-        run: bundle exec rspec gems/ --exclude-pattern "gems/aws-sdk-core" --exclude-pattern "gems/aws-sigv4"
-=======
       - name: Unit tests
         run: bundle exec rake test
 
@@ -85,35 +75,23 @@
       - name: Install gems
         run: bundle install
 
-      - name: Rubocop Core
-        run: bundle exec rake rubocop:core
->>>>>>> 2adb2383
+      - name: Unit tests
+        # TODO - run all when possible
+        run: bundle exec rspec -I gems/aws-sdk-core/lib -I gems/aws-sigv4/lib gems/aws-sdk-core gems/aws-sigv4
 
   rubocop-codegen:
     runs-on: ubuntu-latest
 
     steps:
-<<<<<<< HEAD
-      - name: Set up Ruby 3.3
-        uses: ruby/setup-ruby@v1
-        with:
-          ruby-version: 3.3
-=======
       - name: Set up Ruby
         uses: ruby/setup-ruby@v1
         with:
           ruby-version: ${{ env.ruby_version }}
->>>>>>> 2adb2383
 
       - uses: actions/checkout@v2
 
       - name: Install gems
         run: bundle install
 
-<<<<<<< HEAD
-      - name: Rubocop
-        run: bundle exec rubocop -E -S gems/aws-sdk-core gems/aws-sigv4
-=======
       - name: Rubocop Codegen
-        run: bundle exec rake rubocop:codegen
->>>>>>> 2adb2383
+        run: bundle exec rake rubocop:codegen