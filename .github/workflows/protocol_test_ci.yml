name: Protocol Test CI

on:
  push:
    branches:
      - main

  pull_request:
    branches:
      - main

env:
  java_version: 17

jobs:
  generate-test-sdks:
    name: Generate the test sdk
    runs-on: ubuntu-latest
    steps:
    - uses: actions/checkout@v2
    - uses: actions/cache@v2
      with:
        path: |
          ~/.gradle/caches
          ~/.gradle/wrapper
        key: ${{ runner.os }}-gradle-${{ hashFiles('**/*.gradle*') }}
        restore-keys: |
          ${{ runner.os }}-gradle-
    - name: Set up JDK
      uses: actions/setup-java@v1
      with:
        java-version: ${{ env.java_version }}
    - name: Build and publish maven local smithy-ruby
      run: |
        git clone --depth 1 https://github.com/awslabs/smithy-ruby.git
        cd smithy-ruby/codegen
        ./gradlew clean build publishToMavenLocal
        cd ../..
    - name: Run generator
      working-directory: codegen
      run:
        ./gradlew :protocol-test-codegen:build
    - name: Upload AWS Query Protocol Test SDK
      uses: actions/upload-artifact@v2
      with:
        name: aws_query
        path: codegen/protocol-test-codegen/build/smithyprojections/protocol-test-codegen/aws-protocoltests-query/ruby-codegen/aws_query
    - name: Upload AWS EC2 Protocol Test SDK
      uses: actions/upload-artifact@v2
      with:
        name: aws_ec2
        path: codegen/protocol-test-codegen/build/smithyprojections/protocol-test-codegen/aws-protocoltests-ec2/ruby-codegen/aws_ec2
    - name: Upload JSON 1.0 Protocol Test SDK
      uses: actions/upload-artifact@v2
      with:
        name: json_rpc_10
        path: codegen/protocol-test-codegen/build/smithyprojections/protocol-test-codegen/aws-protocoltests-json10/ruby-codegen/json_rpc_10
    - name: Upload JSON 1.1 Protocol Test SDK
      uses: actions/upload-artifact@v2
      with:
        name: json_protocol
        path: codegen/protocol-test-codegen/build/smithyprojections/protocol-test-codegen/aws-protocoltests-json/ruby-codegen/json_protocol
    - name: Upload Rest XML Protocol Test SDK
      uses: actions/upload-artifact@v2
      with:
        name: rest_xml
        path: codegen/protocol-test-codegen/build/smithyprojections/protocol-test-codegen/aws-protocoltests-restxml/ruby-codegen/rest_xml
    - name: Upload Rest JSON Protocol Test SDK
      uses: actions/upload-artifact@v2
      with:
        name: rest_json
        path: codegen/protocol-test-codegen/build/smithyprojections/protocol-test-codegen/aws-protocoltests-restjson/ruby-codegen/rest_json
    - name: Upload Rest JSON Extras Protocol Test SDK
      uses: actions/upload-artifact@v2
      with:
        name: rest_json_extras
        path: codegen/protocol-test-codegen/build/smithyprojections/protocol-test-codegen/aws-protocoltests-restjson-extras/ruby-codegen/rest_json_extras
    - name: Upload Rest XML Extras Protocol Test SDK
      uses: actions/upload-artifact@v2
      with:
        name: rest_xml_extras
        path: codegen/protocol-test-codegen/build/smithyprojections/protocol-test-codegen/aws-protocoltests-restxml-extras/ruby-codegen/rest_xml_extras
    - name: Upload EC2 Query Extras Protocol Test SDK
      uses: actions/upload-artifact@v2
      with:
        name: aws_ec2_extras
        path: codegen/protocol-test-codegen/build/smithyprojections/protocol-test-codegen/aws-protocoltests-ec2-extras/ruby-codegen/aws_ec2_extras
    - name: Upload Query Extras Protocol Test SDK
      uses: actions/upload-artifact@v2
      with:
        name: aws_query_extras
        path: codegen/protocol-test-codegen/build/smithyprojections/protocol-test-codegen/aws-protocoltests-query-extras/ruby-codegen/aws_query_extras

  protocol-specs:
    needs: [generate-test-sdks]
    runs-on: ubuntu-latest
    strategy:
      fail-fast: false
      matrix:
<<<<<<< HEAD
        ruby: [3.0] #, 3.1, 3.2]
        protocol: [aws_query, aws_ec2, json_rpc_10, json_protocol, rest_xml, rest_json, rest_json_extras, rest_xml_extras, aws_ec2_extras, aws_query_extras]
=======
        ruby: [3.1]

    steps:
      - name: Setup Ruby
        uses: ruby/setup-ruby@v1
        with:
          ruby-version: ${{ matrix.ruby }}

      - uses: actions/checkout@v2

      - name: Build and install aws-sdk-core
        run: |
          gem build aws-sdk-core.gemspec
          gem install aws-sdk-core-$(<VERSION).gem
        working-directory: ./gems/aws-sdk-core

      - name: Download generated test sdk
        uses: actions/download-artifact@v2
        with:
          name: aws_query
          path: aws_query

      - name: Copy Gemfile
        run: |
          cp codegen/Gemfile aws_query/

      - name: Install gems
        run: |
          bundle config set --local without 'docs repl'
          bundle install
        working-directory: ./aws_query

      - name: Tests
        run: bundle exec rspec
        working-directory: ./aws_query

  aws-ec2-protocol-specs:
    needs: [generate-test-sdks]
    runs-on: ubuntu-latest
    strategy:
      fail-fast: false
      matrix:
        ruby: [3.1]

    steps:
      - name: Setup Ruby
        uses: ruby/setup-ruby@v1
        with:
          ruby-version: ${{ matrix.ruby }}

      - uses: actions/checkout@v2

      - name: Download generated test sdk
        uses: actions/download-artifact@v2
        with:
          name: aws_ec2
          path: aws_ec2

      - name: Copy Gemfile
        run: |
          cp codegen/Gemfile aws_ec2/

      - name: Install gems
        run: |
          bundle config set --local without 'docs repl'
          bundle install
        working-directory: ./aws_ec2

      - name: Tests
        run: bundle exec rspec
        working-directory: ./aws_ec2

  json-rpc-10-protocol-specs:
    needs: [generate-test-sdks]
    runs-on: ubuntu-latest
    strategy:
      fail-fast: false
      matrix:
        ruby: [3.1]

    steps:
      - name: Setup Ruby
        uses: ruby/setup-ruby@v1
        with:
          ruby-version: ${{ matrix.ruby }}

      - uses: actions/checkout@v2

      - name: Download generated test sdk
        uses: actions/download-artifact@v2
        with:
          name: json_rpc_10
          path: json_rpc_10

      - name: Copy Gemfile
        run: |
          cp codegen/Gemfile json_rpc_10/

      - name: Install gems
        run: |
          bundle config set --local without 'docs repl'
          bundle install
        working-directory: ./json_rpc_10

      - name: Tests
        run: bundle exec rspec
        working-directory: ./json_rpc_10

  json-protocol-protocol-specs:
    needs: [generate-test-sdks]
    runs-on: ubuntu-latest
    strategy:
      fail-fast: false
      matrix:
        ruby: [3.1]

    steps:
      - name: Setup Ruby
        uses: ruby/setup-ruby@v1
        with:
          ruby-version: ${{ matrix.ruby }}

      - uses: actions/checkout@v2

      - name: Download generated test sdk
        uses: actions/download-artifact@v2
        with:
          name: json_protocol
          path: json_protocol

      - name: Copy Gemfile
        run: |
          cp codegen/Gemfile json_protocol/

      - name: Install gems
        run: |
          bundle config set --local without 'docs repl'
          bundle install
        working-directory: ./json_protocol

      - name: Tests
        run: bundle exec rspec
        working-directory: ./json_protocol

  rest-xml-protocol-specs:
    needs: [generate-test-sdks]
    runs-on: ubuntu-latest
    strategy:
      fail-fast: false
      matrix:
        ruby: [3.1]

    steps:
      - name: Setup Ruby
        uses: ruby/setup-ruby@v1
        with:
          ruby-version: ${{ matrix.ruby }}

      - uses: actions/checkout@v2

      - name: Download generated test sdk
        uses: actions/download-artifact@v2
        with:
          name: rest_xml
          path: rest_xml

      - name: Copy Gemfile
        run: |
          cp codegen/Gemfile rest_xml/

      - name: Install gems
        run: |
          bundle config set --local without 'docs repl'
          bundle install
        working-directory: ./rest_xml

      - name: Tests
        run: bundle exec rspec
        working-directory: ./rest_xml

  rest-json-protocol-specs:
    needs: [generate-test-sdks]
    runs-on: ubuntu-latest
    strategy:
      fail-fast: false
      matrix:
        ruby: [3.1]

    steps:
      - name: Setup Ruby
        uses: ruby/setup-ruby@v1
        with:
          ruby-version: ${{ matrix.ruby }}

      - uses: actions/checkout@v2

      - name: Download generated test sdk
        uses: actions/download-artifact@v2
        with:
          name: rest_json
          path: rest_json

      - name: Copy Gemfile
        run: |
          cp codegen/Gemfile rest_json/

      - name: Install gems
        run: |
          bundle config set --local without 'docs repl'
          bundle install
        working-directory: ./rest_json

      - name: Tests
        run: bundle exec rspec
        working-directory: ./rest_json

  rest-json-extras-protocol-specs:
    needs: [generate-test-sdks]
    runs-on: ubuntu-latest
    strategy:
      fail-fast: false
      matrix:
        ruby: [3.1]

    steps:
      - name: Setup Ruby
        uses: ruby/setup-ruby@v1
        with:
          ruby-version: ${{ matrix.ruby }}

      - uses: actions/checkout@v2

      - name: Download generated test sdk
        uses: actions/download-artifact@v2
        with:
          name: rest_json_extras
          path: rest_json_extras

      - name: Copy Gemfile
        run: |
          cp codegen/Gemfile rest_json_extras/

      - name: Install gems
        run: |
          bundle config set --local without 'docs repl'
          bundle install
        working-directory: ./rest_json_extras

      - name: Tests
        run: bundle exec rspec
        working-directory: ./rest_json_extras

  rest-xml-extras-protocol-specs:
    needs: [generate-test-sdks]
    runs-on: ubuntu-latest
    strategy:
      fail-fast: false
      matrix:
        ruby: [3.1]

    steps:
      - name: Setup Ruby
        uses: ruby/setup-ruby@v1
        with:
          ruby-version: ${{ matrix.ruby }}

      - uses: actions/checkout@v2

      - name: Download generated test sdk
        uses: actions/download-artifact@v2
        with:
          name: rest_xml_extras
          path: rest_xml_extras

      - name: Copy Gemfile
        run: |
          cp codegen/Gemfile rest_xml_extras/

      - name: Install gems
        run: |
          bundle config set --local without 'docs repl'
          bundle install
        working-directory: ./rest_xml_extras

      - name: Tests
        run: bundle exec rspec
        working-directory: ./rest_xml_extras

  ec2-query-extras-protocol-specs:
    needs: [generate-test-sdks]
    runs-on: ubuntu-latest
    strategy:
      fail-fast: false
      matrix:
        ruby: [3.1]

    steps:
      - name: Setup Ruby
        uses: ruby/setup-ruby@v1
        with:
          ruby-version: ${{ matrix.ruby }}

      - uses: actions/checkout@v2

      - name: Download generated test sdk
        uses: actions/download-artifact@v2
        with:
          name: aws_ec2_extras
          path: aws_ec2_extras

      - name: Copy Gemfile
        run: |
          cp codegen/Gemfile aws_ec2_extras/

      - name: Install gems
        run: |
          bundle config set --local without 'docs repl'
          bundle install
        working-directory: ./aws_ec2_extras

      - name: Tests
        run: bundle exec rspec
        working-directory: ./aws_ec2_extras

  query-extras-protocol-specs:
    needs: [generate-test-sdks]
    runs-on: ubuntu-latest
    strategy:
      fail-fast: false
      matrix:
        ruby: [3.1]
>>>>>>> 03e15c43

    steps:
      - name: Setup Ruby
        uses: ruby/setup-ruby@v1
        with:
          ruby-version: ${{ matrix.ruby }}

      - uses: actions/checkout@v2

      - name: Download generated test sdk
        uses: actions/download-artifact@v2
        with:
          name: ${{ matrix.protocol }}
          path: ${{ matrix.protocol }}

      - name: Copy Gemfile
        run: |
          cp Gemfile ${{ matrix.protocol }}

      - name: Install gems
        run: |
          bundle config set --local without 'repl'
          bundle install
        working-directory: ./${{ matrix.protocol }}

      - name: Tests
        run: bundle exec rspec -I ../gems/aws-sdk-core/lib -I ../gems/aws-sigv4/lib
        working-directory: ./${{ matrix.protocol }}<|MERGE_RESOLUTION|>--- conflicted
+++ resolved
@@ -97,342 +97,8 @@
     strategy:
       fail-fast: false
       matrix:
-<<<<<<< HEAD
         ruby: [3.0] #, 3.1, 3.2]
         protocol: [aws_query, aws_ec2, json_rpc_10, json_protocol, rest_xml, rest_json, rest_json_extras, rest_xml_extras, aws_ec2_extras, aws_query_extras]
-=======
-        ruby: [3.1]
-
-    steps:
-      - name: Setup Ruby
-        uses: ruby/setup-ruby@v1
-        with:
-          ruby-version: ${{ matrix.ruby }}
-
-      - uses: actions/checkout@v2
-
-      - name: Build and install aws-sdk-core
-        run: |
-          gem build aws-sdk-core.gemspec
-          gem install aws-sdk-core-$(<VERSION).gem
-        working-directory: ./gems/aws-sdk-core
-
-      - name: Download generated test sdk
-        uses: actions/download-artifact@v2
-        with:
-          name: aws_query
-          path: aws_query
-
-      - name: Copy Gemfile
-        run: |
-          cp codegen/Gemfile aws_query/
-
-      - name: Install gems
-        run: |
-          bundle config set --local without 'docs repl'
-          bundle install
-        working-directory: ./aws_query
-
-      - name: Tests
-        run: bundle exec rspec
-        working-directory: ./aws_query
-
-  aws-ec2-protocol-specs:
-    needs: [generate-test-sdks]
-    runs-on: ubuntu-latest
-    strategy:
-      fail-fast: false
-      matrix:
-        ruby: [3.1]
-
-    steps:
-      - name: Setup Ruby
-        uses: ruby/setup-ruby@v1
-        with:
-          ruby-version: ${{ matrix.ruby }}
-
-      - uses: actions/checkout@v2
-
-      - name: Download generated test sdk
-        uses: actions/download-artifact@v2
-        with:
-          name: aws_ec2
-          path: aws_ec2
-
-      - name: Copy Gemfile
-        run: |
-          cp codegen/Gemfile aws_ec2/
-
-      - name: Install gems
-        run: |
-          bundle config set --local without 'docs repl'
-          bundle install
-        working-directory: ./aws_ec2
-
-      - name: Tests
-        run: bundle exec rspec
-        working-directory: ./aws_ec2
-
-  json-rpc-10-protocol-specs:
-    needs: [generate-test-sdks]
-    runs-on: ubuntu-latest
-    strategy:
-      fail-fast: false
-      matrix:
-        ruby: [3.1]
-
-    steps:
-      - name: Setup Ruby
-        uses: ruby/setup-ruby@v1
-        with:
-          ruby-version: ${{ matrix.ruby }}
-
-      - uses: actions/checkout@v2
-
-      - name: Download generated test sdk
-        uses: actions/download-artifact@v2
-        with:
-          name: json_rpc_10
-          path: json_rpc_10
-
-      - name: Copy Gemfile
-        run: |
-          cp codegen/Gemfile json_rpc_10/
-
-      - name: Install gems
-        run: |
-          bundle config set --local without 'docs repl'
-          bundle install
-        working-directory: ./json_rpc_10
-
-      - name: Tests
-        run: bundle exec rspec
-        working-directory: ./json_rpc_10
-
-  json-protocol-protocol-specs:
-    needs: [generate-test-sdks]
-    runs-on: ubuntu-latest
-    strategy:
-      fail-fast: false
-      matrix:
-        ruby: [3.1]
-
-    steps:
-      - name: Setup Ruby
-        uses: ruby/setup-ruby@v1
-        with:
-          ruby-version: ${{ matrix.ruby }}
-
-      - uses: actions/checkout@v2
-
-      - name: Download generated test sdk
-        uses: actions/download-artifact@v2
-        with:
-          name: json_protocol
-          path: json_protocol
-
-      - name: Copy Gemfile
-        run: |
-          cp codegen/Gemfile json_protocol/
-
-      - name: Install gems
-        run: |
-          bundle config set --local without 'docs repl'
-          bundle install
-        working-directory: ./json_protocol
-
-      - name: Tests
-        run: bundle exec rspec
-        working-directory: ./json_protocol
-
-  rest-xml-protocol-specs:
-    needs: [generate-test-sdks]
-    runs-on: ubuntu-latest
-    strategy:
-      fail-fast: false
-      matrix:
-        ruby: [3.1]
-
-    steps:
-      - name: Setup Ruby
-        uses: ruby/setup-ruby@v1
-        with:
-          ruby-version: ${{ matrix.ruby }}
-
-      - uses: actions/checkout@v2
-
-      - name: Download generated test sdk
-        uses: actions/download-artifact@v2
-        with:
-          name: rest_xml
-          path: rest_xml
-
-      - name: Copy Gemfile
-        run: |
-          cp codegen/Gemfile rest_xml/
-
-      - name: Install gems
-        run: |
-          bundle config set --local without 'docs repl'
-          bundle install
-        working-directory: ./rest_xml
-
-      - name: Tests
-        run: bundle exec rspec
-        working-directory: ./rest_xml
-
-  rest-json-protocol-specs:
-    needs: [generate-test-sdks]
-    runs-on: ubuntu-latest
-    strategy:
-      fail-fast: false
-      matrix:
-        ruby: [3.1]
-
-    steps:
-      - name: Setup Ruby
-        uses: ruby/setup-ruby@v1
-        with:
-          ruby-version: ${{ matrix.ruby }}
-
-      - uses: actions/checkout@v2
-
-      - name: Download generated test sdk
-        uses: actions/download-artifact@v2
-        with:
-          name: rest_json
-          path: rest_json
-
-      - name: Copy Gemfile
-        run: |
-          cp codegen/Gemfile rest_json/
-
-      - name: Install gems
-        run: |
-          bundle config set --local without 'docs repl'
-          bundle install
-        working-directory: ./rest_json
-
-      - name: Tests
-        run: bundle exec rspec
-        working-directory: ./rest_json
-
-  rest-json-extras-protocol-specs:
-    needs: [generate-test-sdks]
-    runs-on: ubuntu-latest
-    strategy:
-      fail-fast: false
-      matrix:
-        ruby: [3.1]
-
-    steps:
-      - name: Setup Ruby
-        uses: ruby/setup-ruby@v1
-        with:
-          ruby-version: ${{ matrix.ruby }}
-
-      - uses: actions/checkout@v2
-
-      - name: Download generated test sdk
-        uses: actions/download-artifact@v2
-        with:
-          name: rest_json_extras
-          path: rest_json_extras
-
-      - name: Copy Gemfile
-        run: |
-          cp codegen/Gemfile rest_json_extras/
-
-      - name: Install gems
-        run: |
-          bundle config set --local without 'docs repl'
-          bundle install
-        working-directory: ./rest_json_extras
-
-      - name: Tests
-        run: bundle exec rspec
-        working-directory: ./rest_json_extras
-
-  rest-xml-extras-protocol-specs:
-    needs: [generate-test-sdks]
-    runs-on: ubuntu-latest
-    strategy:
-      fail-fast: false
-      matrix:
-        ruby: [3.1]
-
-    steps:
-      - name: Setup Ruby
-        uses: ruby/setup-ruby@v1
-        with:
-          ruby-version: ${{ matrix.ruby }}
-
-      - uses: actions/checkout@v2
-
-      - name: Download generated test sdk
-        uses: actions/download-artifact@v2
-        with:
-          name: rest_xml_extras
-          path: rest_xml_extras
-
-      - name: Copy Gemfile
-        run: |
-          cp codegen/Gemfile rest_xml_extras/
-
-      - name: Install gems
-        run: |
-          bundle config set --local without 'docs repl'
-          bundle install
-        working-directory: ./rest_xml_extras
-
-      - name: Tests
-        run: bundle exec rspec
-        working-directory: ./rest_xml_extras
-
-  ec2-query-extras-protocol-specs:
-    needs: [generate-test-sdks]
-    runs-on: ubuntu-latest
-    strategy:
-      fail-fast: false
-      matrix:
-        ruby: [3.1]
-
-    steps:
-      - name: Setup Ruby
-        uses: ruby/setup-ruby@v1
-        with:
-          ruby-version: ${{ matrix.ruby }}
-
-      - uses: actions/checkout@v2
-
-      - name: Download generated test sdk
-        uses: actions/download-artifact@v2
-        with:
-          name: aws_ec2_extras
-          path: aws_ec2_extras
-
-      - name: Copy Gemfile
-        run: |
-          cp codegen/Gemfile aws_ec2_extras/
-
-      - name: Install gems
-        run: |
-          bundle config set --local without 'docs repl'
-          bundle install
-        working-directory: ./aws_ec2_extras
-
-      - name: Tests
-        run: bundle exec rspec
-        working-directory: ./aws_ec2_extras
-
-  query-extras-protocol-specs:
-    needs: [generate-test-sdks]
-    runs-on: ubuntu-latest
-    strategy:
-      fail-fast: false
-      matrix:
-        ruby: [3.1]
->>>>>>> 03e15c43
 
     steps:
       - name: Setup Ruby
